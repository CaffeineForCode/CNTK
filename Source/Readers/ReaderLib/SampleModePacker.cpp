//
// Copyright (c) Microsoft. All rights reserved.
// Licensed under the MIT license. See LICENSE.md file in the project root for full license information.
//

#define _CRT_SECURE_NO_WARNINGS
#define _SCL_SECURE_NO_WARNINGS

#include <numeric>
#include "SampleModePacker.h"
#include "ElementTypeUtils.h"
#include "CommonMatrix.h"

typedef CPUSPARSE_INDEX_TYPE IndexType;

namespace Microsoft { namespace MSR { namespace CNTK {

void StreamBuffer::Allocate(MemoryProviderPtr memoryProvider, size_t capacity)
{
    m_capacity = capacity;
    m_data.reset(
        reinterpret_cast<char*>(memoryProvider->Alloc(1, capacity)),
        [memoryProvider](char* p)
    {
            memoryProvider->Free(p);
    });
    Reset();
}


void StreamBuffer::Reset()
{
    // This is only really needed in the sparse to dense case.
    // In all other case we fill up the whole buffer (up to the
    // required size = matrix size).
    auto ptr = m_data.get();
    std::fill(ptr, ptr + m_capacity, 0);
}


SampleModePacker::SampleModePacker(
    MemoryProviderPtr memoryProvider,
    TransformerPtr transformer,
    size_t minibatchSize,
    const std::vector<StreamDescriptionPtr>& streams) : m_transformer(transformer),
                                                        m_minibatchSize(minibatchSize),
                                                        m_numberOfStreams(streams.size()),
                                                        m_outputStreams(streams),
                                                        m_memoryProvider(memoryProvider)
{
    m_inputStreams = m_transformer->GetStreamDescriptions();
    assert(m_inputStreams.size() == m_numberOfStreams);
    assert(m_minibatchSize > 0);

    m_streamBuffers.resize(m_numberOfStreams);
    for (int i = 0; i < m_numberOfStreams; ++i)
    {
        const auto& stream = m_outputStreams[i];
        // Input and output should match in everything except for sparse/dense.
        assert(stream->m_elementType == ElementType::tfloat || stream->m_elementType == ElementType::tdouble);
        assert(stream->m_name == m_inputStreams[i]->m_name);
        assert(stream->m_id == m_inputStreams[i]->m_id);
        assert(GetSampleSize(m_inputStreams[i]) == GetSampleSize(stream));


        if (m_inputStreams[i]->m_storageType == StorageType::dense &&
            stream->m_storageType == StorageType::sparse_csc) 
        {
            RuntimeError("Dense to sparse re-packing requested for stream '%ls' is not supported.", 
                stream->m_name.c_str());
        }
    }
}

Minibatch SampleModePacker::ReadMinibatch()
{
    auto sequences = m_transformer->GetNextSequences(m_minibatchSize);
    const auto& batch = sequences.m_data;

    Minibatch minibatch(sequences.m_endOfEpoch);
    if (batch.empty())
    {
        return minibatch;
    }

    assert(m_numberOfStreams == batch.size());

    for (int streamIndex = 0; streamIndex < m_numberOfStreams; ++streamIndex)
    {
        const auto& streamBatch = batch[streamIndex];
        const auto& type = m_outputStreams[streamIndex]->m_storageType;
        auto layout = (type == StorageType::dense) ?
            PackDenseStream(streamBatch, streamIndex) : PackSparseStream(streamBatch, streamIndex);

        auto& buffer = m_streamBuffers[streamIndex];

        auto streamMinibatch = std::make_shared<StreamMinibatch>();
        streamMinibatch->m_data = buffer.m_data.get();
        // TODO: m_dataSize not really used and can be removed (?)
        // streamMinibatch->m_dataSize = buffer.m_size;
        streamMinibatch->m_layout = layout;

        minibatch.m_data.push_back(streamMinibatch);
    }

    return minibatch;
}

size_t SampleModePacker::GetSampleSize(StreamDescriptionPtr stream)
{
    assert(stream != nullptr);
    size_t elementSize = GetSizeByType(stream->m_elementType);
    return stream->m_sampleLayout->GetNumElements() * elementSize;
}


size_t SampleModePacker::GetMaxSequenceLength(const StreamBatch& batch, size_t streamIndex)
{
    size_t maxLength = 0;
    const StorageType type = m_inputStreams[streamIndex]->m_storageType;
    for (const auto& sequence : batch)
    {
        size_t numSamples = 0;
        if (type == StorageType::dense)
        {
            const auto& denseSequence = reinterpret_cast<const DenseSequenceData&>(*sequence);
            numSamples = denseSequence.m_numberOfSamples;
        }
        else
        {
            const auto& sparseSequence = reinterpret_cast<const SparseSequenceData&>(*sequence);
            numSamples = sparseSequence.m_indices.size();
        }

        maxLength = max(maxLength, numSamples);
    }
    return maxLength;
}


MBLayoutPtr SampleModePacker::PackDenseStream(const StreamBatch& batch, size_t streamIndex)
{
    assert(m_outputStreams[streamIndex]->m_storageType == StorageType::dense);

    const auto& stream = m_inputStreams[streamIndex];
    auto& buffer = m_streamBuffers[streamIndex];
    size_t sampleSize = GetSampleSize(stream);
    auto elementSize = GetSizeByType(stream->m_elementType);
    size_t maxSequenceLength = GetMaxSequenceLength(batch, streamIndex);
    size_t numSequences = batch.size();
    size_t requiredSize = sampleSize * maxSequenceLength * numSequences;

    if (buffer.m_capacity < requiredSize)
    {
<<<<<<< HEAD
        buffer.Allocate(m_memoryProvider, requiredSize);
    }
    else
    {
        buffer.Reset();
=======
        // Expect single sample.
        assert(reinterpret_cast<DenseSequenceData&>(*sample).m_numberOfSamples == 1);

        // Copying the sequence to its position in the buffer. Effectivly a buffer contains concatenation of samples for a stream.
        std::copy(sampleData, sampleData + sampleSize, buffer + sampleIndex * sampleSize);
>>>>>>> 646b5541
    }

    auto mbLayout = std::make_shared<MBLayout>();
    mbLayout->Init(numSequences, maxSequenceLength);

    for (size_t sequenceIndex = 0; sequenceIndex < numSequences; ++sequenceIndex)
    {
<<<<<<< HEAD
        const auto& sequence = batch[sequenceIndex];
        char* source = reinterpret_cast<char*>(sequence->m_data);
        size_t numSamples = 0;

        if (stream->m_storageType == StorageType::dense)
        {
            const auto& denseSequence = reinterpret_cast<DenseSequenceData&>(*sequence);
            numSamples = denseSequence.m_numberOfSamples;
            char* destination = buffer.m_data.get() + sequenceIndex * sampleSize;
            for (size_t sampleIndex = 0; sampleIndex < numSamples; ++sampleIndex)
            {
                assert(destination <= buffer.m_data.get() + buffer.m_capacity - sampleSize);
                std::copy(source, source + sampleSize, destination);
                source += sampleSize;
                destination += numSequences * sampleSize;                
            }           
        }
        else if (stream->m_storageType == StorageType::sparse_csc)
        {
            const auto& sparseSequence = reinterpret_cast<SparseSequenceData&>(*sequence);
            numSamples = sparseSequence.m_indices.size();
            char* destination = buffer.m_data.get() + sequenceIndex * sampleSize;

            // Copy the non zero data to the buffer.
            for (size_t sampleIndex = 0; sampleIndex < numSamples; ++sampleIndex)
            {
                const auto& indices = sparseSequence.m_indices[sampleIndex];
                size_t nonZeroCount = indices.size();
                for (size_t nonZeroIndex = 0; nonZeroIndex < nonZeroCount; ++nonZeroIndex)
                {
                    size_t rowIndex = indices[nonZeroIndex];
                    size_t offset = rowIndex * elementSize;
                    assert(offset < sampleSize);
                    char* from = source + nonZeroIndex * elementSize;
                    char* to = destination + offset;
                    std::copy(from, from + elementSize, to);
                }
                source += sampleSize;
                destination += numSequences * sampleSize;
            }
        }
        else 
        {
            RuntimeError("Storage type %d is not supported.", (int)stream->m_storageType);
        }

        // We don't do any packing per se, instead we create MB with 
        // the the number of parallel sequences equal to the number of 
        // Sequences in the batch.
        mbLayout->AddSequence(sequence->m_id, sequenceIndex, 0, numSamples);
        if (numSamples < maxSequenceLength)
        {
            mbLayout->AddGap(sequenceIndex, numSamples, maxSequenceLength);
        }
    }
    return mbLayout;
}

MBLayoutPtr SampleModePacker::PackSparseStream(const StreamBatch& batch, size_t streamIndex)
{
    assert(m_outputStreams[streamIndex]->m_storageType == StorageType::sparse_csc);

    const auto& stream = m_inputStreams[streamIndex];

    assert(stream->m_storageType == StorageType::sparse_csc);

    auto& buffer = m_streamBuffers[streamIndex];
    
    auto elementSize = GetSizeByType(stream->m_elementType);

    auto mbLayout = std::make_shared<MBLayout>();

    size_t maxSequenceLength = GetMaxSequenceLength(batch, streamIndex);
=======
        const auto& data = reinterpret_cast<SparseSequenceData&>(*sample);
        // Expect single sample.
        assert(data.m_indices.size() == 1);
>>>>>>> 646b5541

    // TODO: need to figure out how to pack sparse sequences in the non-frame mode.
    assert(maxSequenceLength == 1); 

    size_t numSequences = batch.size();

    mbLayout->Init(numSequences, maxSequenceLength);

    size_t nnzCount = 0;
    vector<IndexType> sparseRowIndices;
    vector<IndexType> sparseColumnIndices;
    vector<size_t> perSequenceNonZeroCounts;

    sparseColumnIndices.push_back(0);
    // This whole thing will disappear, once SparseSequenceData is refactored 
    // to contain nnz and proper type (int32_t) for the indices.
    for (const auto& sequence : batch) 
    {
        const auto& sparseSequence = reinterpret_cast<const SparseSequenceData&>(*sequence);

        size_t nnz = 0;
        for (const auto& sampleIndices : sparseSequence.m_indices)
        {
            for (const size_t& index : sampleIndices)
            {
                sparseRowIndices.push_back(static_cast<IndexType>(index));
            }
            nnz += sampleIndices.size();
            sparseColumnIndices.push_back(static_cast<IndexType>(sparseRowIndices.size()));
        }
        perSequenceNonZeroCounts.push_back(nnz);
        nnzCount += nnz;
    }

    assert(nnzCount == sparseRowIndices.size());

    // size of nnz type + nnz * (size of the element type) + nnz * (size of the row index type) + 
    // number of columns * (size of the column index type). 
    size_t requiredSize =
        sizeof(nnzCount) +
        nnzCount * (elementSize + sizeof(IndexType)) +
        sizeof(IndexType) * sparseColumnIndices.size();
    
    if (buffer.m_capacity < requiredSize)
    {
        buffer.Allocate(m_memoryProvider, requiredSize);
    }
    else
    {
        buffer.Reset();
    }
    const char* source = reinterpret_cast<char*>(&nnzCount);
    char* destination = buffer.m_data.get();
    // insert the nnzCount as the first element in the buffer.
    std::copy(source, source + sizeof(nnzCount), destination);

    destination += sizeof(nnzCount);

    for (size_t sequenceIndex = 0; sequenceIndex < numSequences; ++sequenceIndex)
    {
        const auto& sequence = batch[sequenceIndex];
        auto data = reinterpret_cast<const char*>(sequence->m_data);

        size_t numSamples = 0;

        const auto& sparseSequence = reinterpret_cast<SparseSequenceData&>(*sequence);
        numSamples = sparseSequence.m_indices.size();
        size_t size = perSequenceNonZeroCounts[sequenceIndex] * elementSize;
        std::copy(data, data + size, destination);
        destination += size;
        // We don't do any packing per se, instead we create MB with 
        // the number of parallel sequences equal to the number of 
        // Sequences in the batch.
        mbLayout->AddSequence(sequence->m_id, sequenceIndex, 0, numSamples);
        if (numSamples < maxSequenceLength)
        {
            mbLayout->AddGap(sequenceIndex, numSamples, maxSequenceLength);
        }
    }

    assert(buffer.m_data.get() + sizeof(nnzCount) + nnzCount * elementSize == destination);

    size_t size = nnzCount * sizeof(IndexType);
    source = reinterpret_cast<const char*>(sparseRowIndices.data());
    std::copy(source, source + size, destination);
    destination += size;

    size = sizeof(IndexType) * (sparseColumnIndices.size());
    source = reinterpret_cast<const char*>(sparseColumnIndices.data());
    std::copy(source, source + size, destination);

    return mbLayout;
}
} } }<|MERGE_RESOLUTION|>--- conflicted
+++ resolved
@@ -6,37 +6,10 @@
 #define _CRT_SECURE_NO_WARNINGS
 #define _SCL_SECURE_NO_WARNINGS
 
-#include <numeric>
 #include "SampleModePacker.h"
 #include "ElementTypeUtils.h"
-#include "CommonMatrix.h"
-
-typedef CPUSPARSE_INDEX_TYPE IndexType;
 
 namespace Microsoft { namespace MSR { namespace CNTK {
-
-void StreamBuffer::Allocate(MemoryProviderPtr memoryProvider, size_t capacity)
-{
-    m_capacity = capacity;
-    m_data.reset(
-        reinterpret_cast<char*>(memoryProvider->Alloc(1, capacity)),
-        [memoryProvider](char* p)
-    {
-            memoryProvider->Free(p);
-    });
-    Reset();
-}
-
-
-void StreamBuffer::Reset()
-{
-    // This is only really needed in the sparse to dense case.
-    // In all other case we fill up the whole buffer (up to the
-    // required size = matrix size).
-    auto ptr = m_data.get();
-    std::fill(ptr, ptr + m_capacity, 0);
-}
-
 
 SampleModePacker::SampleModePacker(
     MemoryProviderPtr memoryProvider,
@@ -44,16 +17,23 @@
     size_t minibatchSize,
     const std::vector<StreamDescriptionPtr>& streams) : m_transformer(transformer),
                                                         m_minibatchSize(minibatchSize),
-                                                        m_numberOfStreams(streams.size()),
                                                         m_outputStreams(streams),
+                                                        m_minibatchLayout(std::make_shared<MBLayout>()),
                                                         m_memoryProvider(memoryProvider)
 {
     m_inputStreams = m_transformer->GetStreamDescriptions();
-    assert(m_inputStreams.size() == m_numberOfStreams);
+    assert(m_inputStreams.size() == m_outputStreams.size());
+    assert(
+        std::find_if(
+            m_outputStreams.begin(),
+            m_outputStreams.end(),
+            [](const StreamDescriptionPtr& s)
+            {
+                return s->m_storageType == StorageType::sparse_csc;
+            }) == m_outputStreams.end());
+
     assert(m_minibatchSize > 0);
-
-    m_streamBuffers.resize(m_numberOfStreams);
-    for (int i = 0; i < m_numberOfStreams; ++i)
+    for (int i = 0; i < m_outputStreams.size(); ++i)
     {
         const auto& stream = m_outputStreams[i];
         // Input and output should match in everything except for sparse/dense.
@@ -62,45 +42,44 @@
         assert(stream->m_id == m_inputStreams[i]->m_id);
         assert(GetSampleSize(m_inputStreams[i]) == GetSampleSize(stream));
 
-
-        if (m_inputStreams[i]->m_storageType == StorageType::dense &&
-            stream->m_storageType == StorageType::sparse_csc) 
-        {
-            RuntimeError("Dense to sparse re-packing requested for stream '%ls' is not supported.", 
-                stream->m_name.c_str());
-        }
+        m_streamBuffers.push_back(
+            AllocateBuffer(m_minibatchSize * stream->m_sampleLayout->GetNumElements(), GetSizeByType(stream->m_elementType)));
     }
 }
 
 Minibatch SampleModePacker::ReadMinibatch()
 {
     auto sequences = m_transformer->GetNextSequences(m_minibatchSize);
-    const auto& batch = sequences.m_data;
 
     Minibatch minibatch(sequences.m_endOfEpoch);
-    if (batch.empty())
+    if (sequences.m_data.empty())
     {
         return minibatch;
     }
 
-    assert(m_numberOfStreams == batch.size());
+    assert(m_streamBuffers.size() == sequences.m_data.size());
 
-    for (int streamIndex = 0; streamIndex < m_numberOfStreams; ++streamIndex)
+    // For each sequence iterating thru all the streams with this sequence id and copying to the buffer.
+    for (size_t streamIndex = 0; streamIndex < sequences.m_data.size(); streamIndex++)
     {
-        const auto& streamBatch = batch[streamIndex];
-        const auto& type = m_outputStreams[streamIndex]->m_storageType;
-        auto layout = (type == StorageType::dense) ?
-            PackDenseStream(streamBatch, streamIndex) : PackSparseStream(streamBatch, streamIndex);
+        const auto& streamSequences = sequences.m_data[streamIndex];
+        // Iterating for sequences inside the batch of sequences.
+        for (size_t sequenceIndex = 0; sequenceIndex < sequences.m_data[streamIndex].size(); ++sequenceIndex)
+        {
+            CopySequenceToBuffer(streamSequences[sequenceIndex], streamIndex, sequenceIndex);
+        }
+    }
 
-        auto& buffer = m_streamBuffers[streamIndex];
+    // Creating output minibatch with shared layout between all streams.
+    m_minibatchLayout->InitAsFrameMode(sequences.m_data.front().size());
+    for (int i = 0; i < m_outputStreams.size(); ++i)
+    {
+        auto stream = std::make_shared<StreamMinibatch>();
+        stream->m_data = m_streamBuffers[i].get();
+        stream->m_dataSize = sequences.m_data[i].size() * GetSampleSize(m_outputStreams[i]);
+        stream->m_layout = m_minibatchLayout;
 
-        auto streamMinibatch = std::make_shared<StreamMinibatch>();
-        streamMinibatch->m_data = buffer.m_data.get();
-        // TODO: m_dataSize not really used and can be removed (?)
-        // streamMinibatch->m_dataSize = buffer.m_size;
-        streamMinibatch->m_layout = layout;
-
-        minibatch.m_data.push_back(streamMinibatch);
+        minibatch.m_data.push_back(stream);
     }
 
     return minibatch;
@@ -113,235 +92,58 @@
     return stream->m_sampleLayout->GetNumElements() * elementSize;
 }
 
-
-size_t SampleModePacker::GetMaxSequenceLength(const StreamBatch& batch, size_t streamIndex)
+void SampleModePacker::CopySequenceToBuffer(SequenceDataPtr sample, size_t streamIndex, size_t sampleIndex)
 {
-    size_t maxLength = 0;
-    const StorageType type = m_inputStreams[streamIndex]->m_storageType;
-    for (const auto& sequence : batch)
-    {
-        size_t numSamples = 0;
-        if (type == StorageType::dense)
-        {
-            const auto& denseSequence = reinterpret_cast<const DenseSequenceData&>(*sequence);
-            numSamples = denseSequence.m_numberOfSamples;
-        }
-        else
-        {
-            const auto& sparseSequence = reinterpret_cast<const SparseSequenceData&>(*sequence);
-            numSamples = sparseSequence.m_indices.size();
-        }
-
-        maxLength = max(maxLength, numSamples);
-    }
-    return maxLength;
-}
-
-
-MBLayoutPtr SampleModePacker::PackDenseStream(const StreamBatch& batch, size_t streamIndex)
-{
-    assert(m_outputStreams[streamIndex]->m_storageType == StorageType::dense);
+    // In framemode sequence just contains a single sample.
+    size_t sampleSize = GetSampleSize(m_inputStreams[streamIndex]);
+    auto sampleData = reinterpret_cast<const char*>(sample->m_data);
 
     const auto& stream = m_inputStreams[streamIndex];
-    auto& buffer = m_streamBuffers[streamIndex];
-    size_t sampleSize = GetSampleSize(stream);
     auto elementSize = GetSizeByType(stream->m_elementType);
-    size_t maxSequenceLength = GetMaxSequenceLength(batch, streamIndex);
-    size_t numSequences = batch.size();
-    size_t requiredSize = sampleSize * maxSequenceLength * numSequences;
+    auto buffer = m_streamBuffers[streamIndex].get();
 
-    if (buffer.m_capacity < requiredSize)
+    if (stream->m_storageType == StorageType::dense)
     {
-<<<<<<< HEAD
-        buffer.Allocate(m_memoryProvider, requiredSize);
-    }
-    else
-    {
-        buffer.Reset();
-=======
         // Expect single sample.
         assert(reinterpret_cast<DenseSequenceData&>(*sample).m_numberOfSamples == 1);
 
         // Copying the sequence to its position in the buffer. Effectivly a buffer contains concatenation of samples for a stream.
         std::copy(sampleData, sampleData + sampleSize, buffer + sampleIndex * sampleSize);
->>>>>>> 646b5541
     }
-
-    auto mbLayout = std::make_shared<MBLayout>();
-    mbLayout->Init(numSequences, maxSequenceLength);
-
-    for (size_t sequenceIndex = 0; sequenceIndex < numSequences; ++sequenceIndex)
+    else if (stream->m_storageType == StorageType::sparse_csc)
     {
-<<<<<<< HEAD
-        const auto& sequence = batch[sequenceIndex];
-        char* source = reinterpret_cast<char*>(sequence->m_data);
-        size_t numSamples = 0;
-
-        if (stream->m_storageType == StorageType::dense)
-        {
-            const auto& denseSequence = reinterpret_cast<DenseSequenceData&>(*sequence);
-            numSamples = denseSequence.m_numberOfSamples;
-            char* destination = buffer.m_data.get() + sequenceIndex * sampleSize;
-            for (size_t sampleIndex = 0; sampleIndex < numSamples; ++sampleIndex)
-            {
-                assert(destination <= buffer.m_data.get() + buffer.m_capacity - sampleSize);
-                std::copy(source, source + sampleSize, destination);
-                source += sampleSize;
-                destination += numSequences * sampleSize;                
-            }           
-        }
-        else if (stream->m_storageType == StorageType::sparse_csc)
-        {
-            const auto& sparseSequence = reinterpret_cast<SparseSequenceData&>(*sequence);
-            numSamples = sparseSequence.m_indices.size();
-            char* destination = buffer.m_data.get() + sequenceIndex * sampleSize;
-
-            // Copy the non zero data to the buffer.
-            for (size_t sampleIndex = 0; sampleIndex < numSamples; ++sampleIndex)
-            {
-                const auto& indices = sparseSequence.m_indices[sampleIndex];
-                size_t nonZeroCount = indices.size();
-                for (size_t nonZeroIndex = 0; nonZeroIndex < nonZeroCount; ++nonZeroIndex)
-                {
-                    size_t rowIndex = indices[nonZeroIndex];
-                    size_t offset = rowIndex * elementSize;
-                    assert(offset < sampleSize);
-                    char* from = source + nonZeroIndex * elementSize;
-                    char* to = destination + offset;
-                    std::copy(from, from + elementSize, to);
-                }
-                source += sampleSize;
-                destination += numSequences * sampleSize;
-            }
-        }
-        else 
-        {
-            RuntimeError("Storage type %d is not supported.", (int)stream->m_storageType);
-        }
-
-        // We don't do any packing per se, instead we create MB with 
-        // the the number of parallel sequences equal to the number of 
-        // Sequences in the batch.
-        mbLayout->AddSequence(sequence->m_id, sequenceIndex, 0, numSamples);
-        if (numSamples < maxSequenceLength)
-        {
-            mbLayout->AddGap(sequenceIndex, numSamples, maxSequenceLength);
-        }
-    }
-    return mbLayout;
-}
-
-MBLayoutPtr SampleModePacker::PackSparseStream(const StreamBatch& batch, size_t streamIndex)
-{
-    assert(m_outputStreams[streamIndex]->m_storageType == StorageType::sparse_csc);
-
-    const auto& stream = m_inputStreams[streamIndex];
-
-    assert(stream->m_storageType == StorageType::sparse_csc);
-
-    auto& buffer = m_streamBuffers[streamIndex];
-    
-    auto elementSize = GetSizeByType(stream->m_elementType);
-
-    auto mbLayout = std::make_shared<MBLayout>();
-
-    size_t maxSequenceLength = GetMaxSequenceLength(batch, streamIndex);
-=======
         const auto& data = reinterpret_cast<SparseSequenceData&>(*sample);
         // Expect single sample.
         assert(data.m_indices.size() == 1);
->>>>>>> 646b5541
 
-    // TODO: need to figure out how to pack sparse sequences in the non-frame mode.
-    assert(maxSequenceLength == 1); 
+        // Currently sparse data has to be unpacked to the dense one. Possibly can be done later
+        // in the network or as a transformation.
 
-    size_t numSequences = batch.size();
+        // Fill it in with zeros.
+        std::fill(buffer + sampleIndex * sampleSize, buffer + (sampleIndex + 1) * sampleSize, 0);
 
-    mbLayout->Init(numSequences, maxSequenceLength);
-
-    size_t nnzCount = 0;
-    vector<IndexType> sparseRowIndices;
-    vector<IndexType> sparseColumnIndices;
-    vector<size_t> perSequenceNonZeroCounts;
-
-    sparseColumnIndices.push_back(0);
-    // This whole thing will disappear, once SparseSequenceData is refactored 
-    // to contain nnz and proper type (int32_t) for the indices.
-    for (const auto& sequence : batch) 
-    {
-        const auto& sparseSequence = reinterpret_cast<const SparseSequenceData&>(*sequence);
-
-        size_t nnz = 0;
-        for (const auto& sampleIndices : sparseSequence.m_indices)
+        // Copy the non zero data to the buffer.
+        size_t nonZeroCount = data.m_indices[0].size();
+        for (size_t nonZeroIndex = 0; nonZeroIndex < nonZeroCount; ++nonZeroIndex)
         {
-            for (const size_t& index : sampleIndices)
-            {
-                sparseRowIndices.push_back(static_cast<IndexType>(index));
-            }
-            nnz += sampleIndices.size();
-            sparseColumnIndices.push_back(static_cast<IndexType>(sparseRowIndices.size()));
+            size_t rowIndex = data.m_indices[0][nonZeroIndex];
+            char* destination = buffer + sampleIndex * sampleSize + rowIndex * elementSize;
+            std::copy(sampleData + nonZeroIndex * elementSize, sampleData + (nonZeroIndex + 1) * elementSize, destination);
         }
-        perSequenceNonZeroCounts.push_back(nnz);
-        nnzCount += nnz;
-    }
-
-    assert(nnzCount == sparseRowIndices.size());
-
-    // size of nnz type + nnz * (size of the element type) + nnz * (size of the row index type) + 
-    // number of columns * (size of the column index type). 
-    size_t requiredSize =
-        sizeof(nnzCount) +
-        nnzCount * (elementSize + sizeof(IndexType)) +
-        sizeof(IndexType) * sparseColumnIndices.size();
-    
-    if (buffer.m_capacity < requiredSize)
-    {
-        buffer.Allocate(m_memoryProvider, requiredSize);
     }
     else
     {
-        buffer.Reset();
+        RuntimeError("Storage type %d is not supported.", (int)m_inputStreams[streamIndex]->m_storageType);
     }
-    const char* source = reinterpret_cast<char*>(&nnzCount);
-    char* destination = buffer.m_data.get();
-    // insert the nnzCount as the first element in the buffer.
-    std::copy(source, source + sizeof(nnzCount), destination);
+}
 
-    destination += sizeof(nnzCount);
-
-    for (size_t sequenceIndex = 0; sequenceIndex < numSequences; ++sequenceIndex)
-    {
-        const auto& sequence = batch[sequenceIndex];
-        auto data = reinterpret_cast<const char*>(sequence->m_data);
-
-        size_t numSamples = 0;
-
-        const auto& sparseSequence = reinterpret_cast<SparseSequenceData&>(*sequence);
-        numSamples = sparseSequence.m_indices.size();
-        size_t size = perSequenceNonZeroCounts[sequenceIndex] * elementSize;
-        std::copy(data, data + size, destination);
-        destination += size;
-        // We don't do any packing per se, instead we create MB with 
-        // the number of parallel sequences equal to the number of 
-        // Sequences in the batch.
-        mbLayout->AddSequence(sequence->m_id, sequenceIndex, 0, numSamples);
-        if (numSamples < maxSequenceLength)
+std::shared_ptr<char> SampleModePacker::AllocateBuffer(size_t numElements, size_t elementSize)
+{
+    return std::shared_ptr<char>(
+        reinterpret_cast<char*>(m_memoryProvider->Alloc(elementSize, numElements)),
+        [this](char* p)
         {
-            mbLayout->AddGap(sequenceIndex, numSamples, maxSequenceLength);
-        }
-    }
-
-    assert(buffer.m_data.get() + sizeof(nnzCount) + nnzCount * elementSize == destination);
-
-    size_t size = nnzCount * sizeof(IndexType);
-    source = reinterpret_cast<const char*>(sparseRowIndices.data());
-    std::copy(source, source + size, destination);
-    destination += size;
-
-    size = sizeof(IndexType) * (sparseColumnIndices.size());
-    source = reinterpret_cast<const char*>(sparseColumnIndices.data());
-    std::copy(source, source + size, destination);
-
-    return mbLayout;
+            m_memoryProvider->Free(p);
+        });
 }
 } } }