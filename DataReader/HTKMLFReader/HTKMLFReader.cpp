--- conflicted
+++ resolved
@@ -969,11 +969,7 @@
 
             do 
             {
-<<<<<<< HEAD
-				if (!m_truncated && !m_fullutt)
-=======
-                if (!m_truncated)
->>>>>>> 3212a55b
+				if (!m_truncated )
                 {
                     if (!(*m_mbiter))
                         return false;
@@ -1111,11 +1107,7 @@
                     // advance to the next minibatch
                     (*m_mbiter)++;
                 }
-<<<<<<< HEAD
 				else if (m_truncated && !m_fullutt)
-=======
-                else    // if (!m_truncated) else...
->>>>>>> 3212a55b
                 {
                     if (m_noData)
                     {
@@ -1343,7 +1335,7 @@
                     }
                     skip = false;
                 }
-				else if (!m_truncated && m_fullutt)  //truncated = true, fullutt = true
+				else if (m_truncated && m_fullutt)  //truncated = true, fullutt = true
 				{
 					m_extraLatticeBufferMultiUtt.clear();
 					m_extraLabelsIDBufferMultiUtt.clear();
@@ -1483,7 +1475,7 @@
 			{
 				// dereference matrix that corresponds to key (input/output name) and 
 				// populate based on whether its a feature or a label
-				Matrix<ElemType>& data = *matrices[iter->first]; // can be features or labels
+				Matrix<ElemType>& data = *matrices[iter->first]; // can be features or labels
 
 				if (m_nameToTypeMap[iter->first] == InputOutputTypes::real)
 				{
@@ -1949,11 +1941,7 @@
         void HTKMLFReader<ElemType>::CopyMBLayoutTo(MBLayoutPtr pMBLayout)
         {
             if (!m_framemode)
-<<<<<<< HEAD
-                *pMBLayout = *m_pMBLayout;
-=======
                 pMBLayout->CopyFrom(m_pMBLayout);
->>>>>>> 3212a55b
             else
                 pMBLayout->SetAllNone();    // no flags in frame mode
         }
