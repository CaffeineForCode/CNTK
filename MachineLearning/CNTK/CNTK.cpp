//
// <copyright file="cn.cpp" company="Microsoft">
//     Copyright (c) Microsoft Corporation.  All rights reserved.
// </copyright>
//
// cn.cpp : Defines the entry point for the console application.
//

#define _CRT_NONSTDC_NO_DEPRECATE   // make VS accept POSIX functions without _

#include "stdafx.h"
#include <string>
#include <chrono>
#include <algorithm>
#if defined(_WIN32)
#include "io.h"
#include "buildinfo.h"
#endif
#include "hostname.h"
#ifdef LEAKDETECT
#include "vld.h" // for memory leak detection
#endif
#include <vector>
#include <iostream>
#include <queue>
#include <set>

#include "Basics.h"
#include "ComputationNetwork.h"
#include "ComputationNode.h"
#include "DataReader.h"
#include "DataWriter.h"
#include "SimpleNetworkBuilder.h"
#include "NDLNetworkBuilder.h"
#include "SynchronousExecutionEngine.h"
#include "ModelEditLanguage.h"
#include "SGD.h"
#include "commandArgUtil.h"
#include "MultiNetworksSGD.h"
#include "SimpleEvaluator.h"
#include "SimpleOutputWriter.h"
#include "BestGpu.h"
#include <fileutil.h>

// MPI builds on windows require the following installed to "c:\program files\Microsoft MPI\"
// HPC Pack 2012 R2 MS-MPI Redistributable Package
// http://www.microsoft.com/en-us/download/details.aspx?id=41634

#ifdef MPI_SUPPORT
#include "mpi.h"
#pragma comment(lib, "msmpi.lib")
#endif
int mpiNumProcesses;    // when running in MPI mode, this is the number of participating processes
int mpiRank;            // and this is who we are amonghst these processes
Microsoft::MSR::CNTK::MPIWrapper *g_mpi;

using namespace std;
using namespace Microsoft::MSR::CNTK;

// internal test routine forward declaration
template <typename ElemType>
void TestCn(const ConfigParameters& config);

template <typename ElemType>
void DoEvalBeamSearch(const ConfigParameters& config, IDataReader<ElemType>& reader);

template <typename T>
struct compare_second
{
    bool operator()(const T &lhs, const T &rhs) const { return lhs.second < rhs.second; }
};

void RedirectStdErr(wstring logpath)
{
    fprintf(stderr, "Redirecting stderr to file %S\n", logpath.c_str());
    auto f = make_shared<File>(logpath.c_str(), fileOptionsWrite | fileOptionsText);
    if (dup2(fileno(*f), 2) == -1)
        RuntimeError("unexpected failure to redirect stderr to log file");
    setvbuf(stderr, NULL, _IONBF, 16384);   // unbuffer it
    static auto fKept = f;                  // keep it around (until it gets changed)
}

std::string WCharToString(const wchar_t* wst)
{
    std::wstring ws(wst);
    std::string s(ws.begin(), ws.end());
    s.assign(ws.begin(), ws.end());
    return s;
}

template <typename ElemType>
void DumpNodeInfo(const ConfigParameters& config)
{
    wstring modelPath = config("modelPath");
    wstring nodeName = config("nodeName", L"__AllNodes__");
    wstring defOutFilePath = modelPath + L"." + nodeName + L".txt";
    wstring outputFile = config("outputFile", WCharToString(defOutFilePath.c_str()).c_str());
    bool printValues = config("printValues", "true");

    ComputationNetwork<ElemType> net(-1);  //always use CPU
    net.LoadFromFile(modelPath);
    net.DumpNodeInfoToFile(nodeName, printValues, outputFile);
}

template <typename ElemType>
void DoEvalBase(const ConfigParameters& config, IDataReader<ElemType>& reader)
{
    DEVICEID_TYPE deviceId = DeviceFromConfig(config);
    ConfigArray minibatchSize = config("minibatchSize", "40960");
    size_t epochSize = config("epochSize", "0");
    if (epochSize == 0)
    {
        epochSize = requestDataSize;
    }
    wstring modelPath = config("modelPath");
    intargvector mbSize = minibatchSize;

    int traceLevel = config("traceLevel", "0");
    size_t numMBsToShowResult = config("numMBsToShowResult", "100");

    ConfigArray evalNodeNames = config("evalNodeNames", "");
    vector<wstring> evalNodeNamesVector;
    for (int i = 0; i < evalNodeNames.size(); ++i)
    {
        evalNodeNamesVector.push_back(evalNodeNames[i]);
    }

    ComputationNetwork<ElemType> net(deviceId);
    net.LoadFromFile(modelPath);
    net.ResetEvalTimeStamp();

    SimpleEvaluator<ElemType> eval(net, numMBsToShowResult, traceLevel);
    eval.Evaluate(&reader, evalNodeNamesVector, mbSize[0], epochSize);
}

template <typename ElemType>
void DoEval(const ConfigParameters& config)
{
    //test
    ConfigParameters readerConfig(config("reader"));
    readerConfig.Insert("traceLevel", config("traceLevel", "0"));

    DataReader<ElemType> testDataReader(readerConfig);

    DoEvalBase(config, testDataReader);
}

template <typename ElemType>
void DoEvalUnroll(const ConfigParameters& config)
{
    //test
    ConfigParameters readerConfig(config("reader"));
    readerConfig.Insert("traceLevel", config("traceLevel", "0"));

    DataReader<ElemType> testDataReader(readerConfig);

    DEVICEID_TYPE deviceId = DeviceFromConfig(config);
    ConfigArray minibatchSize = config("minibatchSize", "40960");
    size_t epochSize = config("epochSize", "0");
    if (epochSize == 0)
    {
        epochSize = requestDataSize;
    }
    wstring modelPath = config("modelPath");
    intargvector mbSize = minibatchSize;
    wstring path2EvalResults = config("path2EvalResults", L"");

    ComputationNetwork<ElemType> net(deviceId);
    net.LoadFromFile(modelPath);
    net.ResetEvalTimeStamp();

    SimpleEvaluator<ElemType> eval(net);
    ElemType evalEntropy;
    eval.EvaluateUnroll(&testDataReader, mbSize[0], evalEntropy, path2EvalResults == L"" ? nullptr : path2EvalResults.c_str(), epochSize);
}

template <typename ElemType>
void DoCrossValidate(const ConfigParameters& config)
{
    //test
    ConfigParameters readerConfig(config("reader"));
    readerConfig.Insert("traceLevel", config("traceLevel", "0"));

    DEVICEID_TYPE deviceId = DeviceFromConfig(config);
    ConfigArray minibatchSize = config("minibatchSize", "40960");
    size_t epochSize = config("epochSize", "0");
    if (epochSize == 0)
    {
        epochSize = requestDataSize;
    }
    wstring modelPath = config("modelPath");
    intargvector mbSize = minibatchSize;

    ConfigArray cvIntervalConfig = config("crossValidationInterval");
    intargvector cvInterval = cvIntervalConfig;

    size_t sleepSecondsBetweenRuns = config("sleepTimeBetweenRuns", "0");

    int traceLevel = config("traceLevel", "0");
    size_t numMBsToShowResult = config("numMBsToShowResult", "100");

    ConfigArray evalNodeNames = config("evalNodeNames", "");
    vector<wstring> evalNodeNamesVector;
    for (int i = 0; i < evalNodeNames.size(); ++i)
    {
        evalNodeNamesVector.push_back(evalNodeNames[i]);
    }

    std::vector<std::vector<ElemType>> cvErrorResults;
    std::vector<std::wstring> cvModels;

    DataReader<ElemType> cvDataReader(readerConfig);

    bool finalModelEvaluated = false;
    for (size_t i = cvInterval[0]; i <= cvInterval[2]; i += cvInterval[1])
    {
        wstring cvModelPath = msra::strfun::wstrprintf(L"%ls.%lld", modelPath.c_str(), i);

        if (!fexists(cvModelPath))
        {
            fprintf(stderr, "model %ls does not exist.\n", cvModelPath.c_str());
            if (finalModelEvaluated || !fexists(modelPath))
                continue; // file missing
            else
            {
                cvModelPath = modelPath;
                finalModelEvaluated = true;
            }
        }

        cvModels.push_back(cvModelPath);
        ComputationNetwork<ElemType> net(deviceId);
        net.LoadFromFile(cvModelPath);
        net.ResetEvalTimeStamp();

        SimpleEvaluator<ElemType> eval(net, numMBsToShowResult, traceLevel);

        fprintf(stderr, "model %ls --> \n", cvModelPath.c_str());
        std::vector<ElemType> evalErrors;
        evalErrors = eval.Evaluate(&cvDataReader, evalNodeNamesVector, mbSize[0], epochSize);
        cvErrorResults.push_back(evalErrors);

        ::Sleep(1000 * sleepSecondsBetweenRuns);
    }

    //find best model
    if (cvErrorResults.size() == 0)
        throw std::logic_error("No model is evaluated.");

    std::vector<ElemType> minErrors;
    std::vector<int> minErrIds;
    std::vector<ElemType> evalErrors = cvErrorResults[0];
    for (int i = 0; i < evalErrors.size(); ++i)
    {
        minErrors.push_back(evalErrors[i]);
        minErrIds.push_back(0);
    }

    for (int i = 0; i<cvErrorResults.size(); i++)
    {
        evalErrors = cvErrorResults[i];
        for (int j = 0; j<evalErrors.size(); j++)
        {
            if (evalErrors[j] < minErrors[j])
            {
                minErrors[j] = evalErrors[j];
                minErrIds[j] = i;
            }
        }
    }

    fprintf(stderr, "Best models:\n");
    fprintf(stderr, "------------\n");
    for (int i = 0; i < minErrors.size(); ++i)
    {
        fprintf(stderr, "Based on Err[%d]: Best model = %ls with min err %.8g\n", i, cvModels[minErrIds[i]].c_str(), minErrors[i]);
    }
}

template <typename ElemType>
void DoWriteOutput(const ConfigParameters& config)
{
    ConfigParameters readerConfig(config("reader"));
    readerConfig.Insert("traceLevel", config("traceLevel", "0"));
    readerConfig.Insert("randomize", "None");  //we don't want randomization when output results

    DataReader<ElemType> testDataReader(readerConfig);

    DEVICEID_TYPE deviceId = DeviceFromConfig(config);
    ConfigArray minibatchSize = config("minibatchSize", "2048");
    wstring modelPath = config("modelPath");
    intargvector mbSize = minibatchSize;

    size_t epochSize = config("epochSize", "0");
    if (epochSize == 0)
    {
        epochSize = requestDataSize;
    }

    ConfigArray outputNodeNames = config("outputNodeNames", "");
    vector<wstring> outputNodeNamesVector;
    for (int i = 0; i < outputNodeNames.size(); ++i)
    {
        outputNodeNamesVector.push_back(outputNodeNames[i]);
    }

    ComputationNetwork<ElemType> net(deviceId);
    net.LoadFromFile(modelPath);
    net.ResetEvalTimeStamp();

    SimpleOutputWriter<ElemType> writer(net, 1);

    if (config.Exists("writer"))
    {
        ConfigParameters writerConfig(config("writer"));
        bool bWriterUnittest = writerConfig("unittest", "false");
        DataWriter<ElemType> testDataWriter(writerConfig);
        writer.WriteOutput(testDataReader, mbSize[0], testDataWriter, outputNodeNamesVector, epochSize, bWriterUnittest);
    }
    else if (config.Exists("outputPath"))
    {
        wstring outputPath = config("outputPath"); // crashes if no default given? 
        writer.WriteOutput(testDataReader, mbSize[0], outputPath, outputNodeNamesVector, epochSize);
    }
    //writer.WriteOutput(testDataReader, mbSize[0], testDataWriter, outputNodeNamesVector, epochSize);
}

namespace Microsoft {
    namespace MSR {
        namespace CNTK {

            TrainingCriterion ParseTrainingCriterionString(wstring s)
            {
                msra::strfun::tolower_ascii(s);
                if (s == L"crossentropywithsoftmax")
                    return TrainingCriterion::CrossEntropyWithSoftmax;
                else if (s == L"squareerror")
                    return TrainingCriterion::SquareError;
                else if (s == L"noisecontrastiveestimationnode")
                    return TrainingCriterion::NCECrossEntropyWithSoftmax;
                else if (s != L"classcrossentropywithsoftmax")    // (twisted logic to keep compiler happy w.r.t. not returning from LogicError)
                    LogicError("trainingCriterion: Invalid trainingCriterion value. Valid values are (CrossEntropyWithSoftmax | SquareError | ClassCrossEntropyWithSoftmax)");
                return TrainingCriterion::ClassCrossEntropyWithSoftmax;
            }

            EvalCriterion ParseEvalCriterionString(wstring s)
            {
                msra::strfun::tolower_ascii(s);
                if (s == L"errorprediction")
                    return EvalCriterion::ErrorPrediction;
                else if (s == L"crossentropywithsoftmax")
                    return EvalCriterion::CrossEntropyWithSoftmax;
                else if (s == L"classcrossentropywithsoftmax")
                    return EvalCriterion::ClassCrossEntropyWithSoftmax;
                else if (s == L"noisecontrastiveestimationnode")
                    return EvalCriterion::NCECrossEntropyWithSoftmax;
                else if (s != L"squareerror")
                    LogicError("evalCriterion: Invalid trainingCriterion value. Valid values are (ErrorPrediction | CrossEntropyWithSoftmax | SquareError)");
                return EvalCriterion::SquareError;
            }

        }
    }
};

template <typename ElemType>
void DoCreateLabelMap(const ConfigParameters& config)
{
    // this gets the section name we are interested in
    std::string section = config("section");
    // get that section (probably a peer config section, which works thanks to heirarchal symbol resolution)
    ConfigParameters configSection(config(section));
    ConfigParameters readerConfig(configSection("reader"));
    readerConfig.Insert("allowMapCreation", "true");
    DEVICEID_TYPE deviceId = CPUDEVICE;
    size_t minibatchSize = config("minibatchSize", "2048");
    int traceLevel = config("traceLevel", "0");
    std::vector<std::wstring> featureNames;
    std::vector<std::wstring> labelNames;
    GetFileConfigNames(readerConfig, featureNames, labelNames);

    // setup minibatch matrices
    Matrix<ElemType> featuresMatrix(deviceId);
    Matrix<ElemType> labelsMatrix(deviceId);
    std::map<std::wstring, Matrix<ElemType>*> matrices;
    matrices[featureNames[0]] = &featuresMatrix;
    if (labelNames.size() == 0)
        RuntimeError("CreateLabelMap: no labels found to process");

    // now create the reader and loop through the entire dataset to get all the labels
    auto start = std::chrono::system_clock::now();
    for (const std::wstring& labelsName : labelNames)
    {
        // take the last label file defined (the other one might be input)
        matrices[labelsName] = &labelsMatrix;

        // get the label mapping file name
        ConfigParameters labelConfig(readerConfig(labelsName));
        std::string labelMappingFile;
        if (labelConfig.ExistsCurrent("labelMappingFile"))
            labelMappingFile = labelConfig("labelMappingFile");
        else if (readerConfig.ExistsCurrent("labelMappingFile"))
            labelMappingFile = labelConfig("labelMappingFile");
        else
            RuntimeError("CreateLabelMap: No labelMappingFile defined");

        if (fexists(labelMappingFile))
        {
            fprintf(stderr, "CreateLabelMap: the label mapping file '%s' already exists, no work to do.\n", labelMappingFile.c_str());
            return;
        }
        fprintf(stderr, "CreateLabelMap: Creating the mapping file '%s' \n", labelMappingFile.c_str());

        DataReader<ElemType> dataReader(readerConfig);

        dataReader.StartMinibatchLoop(minibatchSize, 0, requestDataSize);
        int count = 0;
        while (dataReader.GetMinibatch(matrices))
        {
            Matrix<ElemType>& features = *matrices[featureNames[0]];
            count += features.GetNumCols();
            if (traceLevel > 1)
                fprintf(stderr, "."); // progress meter
        }
        dataReader.StartMinibatchLoop(minibatchSize, 1, requestDataSize);

        // print the results
        if (traceLevel > 0)
            fprintf(stderr, "\nread %d labels and produced %s\n", count, labelMappingFile.c_str());
    }
    auto end = std::chrono::system_clock::now();
    auto elapsed = end - start;
    if (traceLevel > 1)
        fprintf(stderr, "%f seconds elapsed\n", (float)(std::chrono::duration_cast<std::chrono::milliseconds>(elapsed).count()) / 1000);
}

//////////////////////////////////////////////////////////////////////////
//  for action SVD
//      An action "SVD" performs the following process to transform an existing model: 
//          1.  For a Learnable Parameter A whose name matches with the user specified regex, 
//              A is approximated by two matrice multiplication B*C ; 
//          2.  In order to keep the low-rank structure in training, 
//              the original A node will be replaced by A' whose opertions is Times
//              with its left children being B and right chilren being 
//
//      To use this command,
//          user need to specify: 
//                  1)  modelPath           -- path to the existing model 
//                  2)  outputmodelPath     -- where to write the transformed model 
//                  3)  KeepRatio           -- how many percentage of energy we want to keep
//                  4)  ParameterName       -- name (regex) of the parameter node we want to perform a SVD decomposition 
//              
//////////////////////////////////////////////////////////////////////////
//////////////////////////////////////////////////////////////////////////
//  helper function for DoParameterSVD 
//////////////////////////////////////////////////////////////////////////
bool ParseSVDConfigFile(wstring fn, map<wstring, float>& config)
{
    msra::files::textreader reader(fn);
    for (; reader;)
    {
        wstring line = reader.wgetline();
        vector<wstring> tokens = msra::strfun::split(line, L"\t ");
        if (tokens.size() != 2)
            return false;
        config[tokens[0]] = (float)msra::strfun::todouble(tokens[1]);
    }
    return true;
}
// a brief on the SVD config file usage 
void SVDConfigFileUsage()
{
    fprintf(stderr, "usage of SVDConfigFile\n");
    fprintf(stderr, "A SVDConfigFile is referred in main config by \"SVDConfig\"\n");
    fprintf(stderr, "Each line in this file specifies a group of Learnable Parameter nodes using regex and the KeepRatio associated with that group\n");
    fprintf(stderr, "An example: \n");
    fprintf(stderr, "W0         1.0\n");
    fprintf(stderr, "W[1-5]     0.4\n");


}
template<typename ElemType>
void  DoParameterSVD(const ConfigParameters& config)
{
    DEVICEID_TYPE deviceID = -1;        // use CPU for SVD 
    wstring modelPath = config("modelPath");
    wstring outputmodelPath = config("outputmodelPath");
    map<wstring, float>     svdconfig;

    float keepratio = config("KeepRatio", "0.4");
    wstring svdnodeRegex = config("NodeNameRegex", L"");
    if (!svdnodeRegex.empty())
    {
        svdconfig[svdnodeRegex] = keepratio;
    }
    else
    {
        // alternatively, user can also use a config to specify KeepRatios for different groups of nodes 
        wstring svdnodeConfigFile = config("SVDConfig", L"");
        if (!ParseSVDConfigFile(svdnodeConfigFile, svdconfig))
        {
            SVDConfigFileUsage();
            return;
        }
    }


    if (modelPath.empty())
    {
        fprintf(stderr, "ERROR: in DoParameterSVD, modelPath is empty!\n");
        return;
    }


    ComputationNetwork<ElemType> net(deviceID);
    net.LoadFromFile(modelPath);

    net.PerformSVDecomposition(svdconfig);
    if (!outputmodelPath.empty())
        net.SaveToFile(outputmodelPath);

}


///
/// for action writeWordAndClassInfo
///
/// read training text file
///
/// the outputs are the vocabulary, word2class and class2idx file with the information below
///     vocabulary format is as follows
///       0      42068  </s>    0
///       1      50770  the 0
///       2      45020  <unk>   1
///       the first column is word index
///       the last column is class index of the word
///       the second column and the third column are for information purpose and 
///       are not really used in generating outputs for later process in the neural networks training
///
///    wrd2cls in dense matrix in[vocab_size X 1].it maps a word to its class id.
///    cls2idx in dense matrix in[nbr_cls X 1].it maps a class to its first word index.
///
/// to be used for class-based entropy, the outputs have the following assumptions
/// A1 : words are sorted so that words that are in the same class are together
///    i.e., wrds2cls[0] <= wrd2cls[1] <= ... <= wrd2cls[vocab_size - 1]
/// A2 : class ids are sorted so that cls2idx[0] < cls2idx[1] < cls2idx[2] < ... < cls2idx[nbr_cls - 1]
template <typename ElemType>
void DoWriteWordAndClassInfo(const ConfigParameters& config)
{
    string inputFile = config("inputFile"); // training text file without <unk>
    string outputWord2Cls = config("outputWord2Cls");
    string outputVocabFile = config("outputVocabFile");
    string outputCls2Index = config("outputCls2Index");
    size_t  vocabSize = config("vocabSize");
    int  nbrCls = config("nbrClass", "0");
    int  cutoff = config("cutoff", "1");

    DEVICEID_TYPE deviceId = CPUDEVICE;
    Matrix<ElemType> wrd2cls(deviceId);
    Matrix<ElemType> cls2idx(deviceId);

    //FILE *fp = fopen(inputFile.c_str(), "rt");
    ifstream fp(inputFile.c_str());
    if (!fp)
        RuntimeError("inputFile cannot be read");
    if (nbrCls > 0)
        cls2idx.Resize(nbrCls, 1);
    std::unordered_map<string, double> v_count;

    /// get line
    string str;
    vector<string> vstr;
    long long prevClsIdx = -1;
    string token;
    while (getline(fp, str))
    {
        str.erase(0, str.find_first_not_of(' '));       //prefixing spaces
        str.erase(str.find_last_not_of(' ') + 1);         //surfixing spaces
        int sposition = str.find("</s> ");
        int eposition = str.find(" </s>");
        if (sposition == str.npos)
            str = "</s> " + str;
        if (eposition == str.npos)
            str = str + " </s>";
        vstr = msra::strfun::split(str, "\t ");
        for (int i = 1; i < vstr.size(); i++)
            v_count[vstr[i]]++;
    }
    fp.close();

    std::cerr << "no truncated vocabulary: " << v_count.size() << std::endl;

    std::vector<std::string> m_words;
    std::set<std::string> m_remained_words;
    std::unordered_map<std::string, size_t> m_index;

    std::vector<double> m_count;
    std::vector<int> m_class;// class index of each word

    typedef std::pair<std::string, double> stringdouble;
    std::priority_queue<stringdouble, std::vector<stringdouble>, compare_second<stringdouble> >
        q(compare_second<stringdouble>(), std::vector<stringdouble>(v_count.begin(), v_count.end()));

    size_t wordCountLessCutoff = v_count.size();
    if (cutoff > 0)
        for (std::unordered_map<std::string, double>::iterator iter = v_count.begin(); iter != v_count.end(); iter++)
            if (iter->second <= cutoff)
                wordCountLessCutoff--;
    if (wordCountLessCutoff <= 0)
        throw std::runtime_error("no word remained after cutoff");

    if (vocabSize > wordCountLessCutoff)
    {
        std::cerr << "warning: actual vocabulary size is less than required." << endl;
        std::cerr << "\t\tRequired vocabulary size:" << vocabSize << endl;
        std::cerr << "\t\tActural vocabulary size:" << v_count.size() << endl;
        std::cerr << "\t\tActural vocabulary size after cutoff:" << wordCountLessCutoff << endl;
        std::cerr << "\t\tWe will change to actual vocabulary size: " << wordCountLessCutoff << endl;
        vocabSize = wordCountLessCutoff;
    }
    wrd2cls.Resize(vocabSize, 1);

    std::unordered_map<std::string, double> removed;
    double unkCount = 0;
    size_t size = 0;
    size_t actual_vocab_size = vocabSize - 1;
    while (size < actual_vocab_size  && !q.empty())
    {
        size++;
        std::string word = q.top().first;
        double freq = q.top().second;
        if (word == "<unk>")
        {
            unkCount += freq;
            actual_vocab_size++;
        }
        removed[q.top().first] = q.top().second;
        q.pop();
    }
    while (!q.empty())
    {
        unkCount += q.top().second;
        q.pop();
    }
    removed["<unk>"] = unkCount;
    std::priority_queue<stringdouble, std::vector<stringdouble>, compare_second<stringdouble> >
        p(compare_second<stringdouble>(), std::vector<stringdouble>(removed.begin(), removed.end()));
    cerr << "p.size():" << p.size() << endl;
    m_count.resize(removed.size());
    double total = 0;
    double dd = 0;
    if (nbrCls > 0)
    {
        for (std::unordered_map<std::string, double>::iterator iter = removed.begin(); iter != removed.end(); iter++)
            total += iter->second;
        for (std::unordered_map<std::string, double>::iterator iter = removed.begin(); iter != removed.end(); iter++)
            dd += sqrt(iter->second / total);
    }

    double df = 0;
    size_t class_id = 0;
    m_class.resize(p.size());

    while (!p.empty())
    {
        std::string word = p.top().first;
        double freq = p.top().second;
        if (nbrCls > 0)
        {
            df += sqrt(freq / total) / dd;
            if (df > 1)
                df = 1;
            if (df > 1.0 * (class_id + 1) / nbrCls && class_id < nbrCls)
                class_id++;
        }

        size_t wid = m_words.size();
        bool inserted = m_index.insert(make_pair(word, wid)).second;
        if (inserted)
            m_words.push_back(word);

        m_count[wid] = freq;
        if (nbrCls > 0)
            m_class[wid] = class_id;
        p.pop();
    }

    std::ofstream ofvocab;
    ofvocab.open(outputVocabFile.c_str());
    for (size_t i = 0; i < m_index.size(); i++)
    {
        if (nbrCls > 0)
            wrd2cls(i, 0) = (ElemType)m_class[i];
        long long clsIdx = nbrCls > 0 ? m_class[i] : 0;
        if (nbrCls > 0 && clsIdx != prevClsIdx)
        {
            cls2idx(clsIdx, 0) = (ElemType)i; /// the left boundary of clsIdx
            prevClsIdx = m_class[i];
        }
        ofvocab << "     " << i << "\t     " << m_count[i] << "\t" << m_words[i] << "\t" << clsIdx << std::endl;
    }
    ofvocab.close();
    if (nbrCls > 0)
    {
        /// write the outputs
        msra::files::make_intermediate_dirs(s2ws(outputWord2Cls));
        ofstream ofp(outputWord2Cls.c_str());
        if (!ofp)
            RuntimeError("cannot write to %s", outputWord2Cls.c_str());
        for (size_t r = 0; r < wrd2cls.GetNumRows(); r++)
            ofp << (int)wrd2cls(r, 0) << endl;
        ofp.close();

        msra::files::make_intermediate_dirs(s2ws(outputCls2Index));
        ofp.open(outputCls2Index.c_str());
        if (!ofp)
            RuntimeError("cannot write to %s", outputCls2Index.c_str());
        for (size_t r = 0; r < cls2idx.GetNumRows(); r++)
            ofp << (int)cls2idx(r, 0) << endl;
        ofp.close();
    }
}

template <typename ElemType>
void DoTrain(const ConfigParameters& config)
{
    ConfigParameters configSGD(config("SGD"));
    bool makeMode = config("makeMode", "true");

    ConfigParameters readerConfig(config("reader"));
    readerConfig.Insert("traceLevel", config("traceLevel", "0"));

    unique_ptr<IComputationNetBuilder<ElemType> > netBuilder;

    if (config.Exists("NDLNetworkBuilder"))
    {
        ConfigParameters configNDL(config("NDLNetworkBuilder"));
        netBuilder = unique_ptr<IComputationNetBuilder<ElemType> >( static_cast<IComputationNetBuilder<ElemType>*>(new NDLBuilder<ElemType>(configNDL)));
    }
    else if (config.Exists("SimpleNetworkBuilder"))
    {
        ConfigParameters configSNB(config("SimpleNetworkBuilder"));
        netBuilder = unique_ptr<IComputationNetBuilder<ElemType> >{ static_cast<IComputationNetBuilder<ElemType>*>(new SimpleNetworkBuilder<ElemType>(configSNB)) };
    }
    else
    {
        RuntimeError("No network builder found in the config file. NDLNetworkBuilder or SimpleNetworkBuilde must be specified");
    }

    unique_ptr<DataReader<ElemType> > dataReader { new DataReader<ElemType>(readerConfig) };

    unique_ptr<DataReader<ElemType> > cvDataReader;
    ConfigParameters cvReaderConfig(config("cvReader", L""));

    if (cvReaderConfig.size() != 0)
    {
        cvReaderConfig.Insert("traceLevel", config("traceLevel", "0"));
        cvDataReader = unique_ptr<DataReader<ElemType> >{ new DataReader<ElemType>(cvReaderConfig) };
    }

    SGD<ElemType> sgd(configSGD);

    sgd.Train(netBuilder.get(), dataReader.get(), cvDataReader.get(), makeMode);
}

template <typename ElemType>
void DoAdapt(const ConfigParameters& config)
{
    DEVICEID_TYPE deviceId = DeviceFromConfig(config);

    ConfigParameters configSGD(config("SGD"));
    bool makeMode = config("makeMode", "true");

    ConfigParameters readerConfig(config("reader"));
    readerConfig.Insert("traceLevel", config("traceLevel", "0"));

    DataReader<ElemType>* dataReader = new DataReader<ElemType>(readerConfig);

    DataReader<ElemType>* cvDataReader = nullptr;
    ConfigParameters cvReaderConfig(config("cvReader", L""));

    if (cvReaderConfig.size() != 0)
    {
        cvReaderConfig.Insert("traceLevel", config("traceLevel", "0"));
        cvDataReader = new DataReader<ElemType>(cvReaderConfig);
    }

    wstring origModelFileName = config("origModelFileName", L"");
    wstring refNodeName = config("refNodeName", L"");

    SGD<ElemType> sgd(configSGD);

    sgd.Adapt(origModelFileName, refNodeName, dataReader, cvDataReader, deviceId, makeMode);

    delete dataReader;
    delete cvDataReader;
}

/**
This implements sequence to sequence translation paper in
http://arxiv.org/pdf/1409.3215.pdf

*/
template <typename ElemType>
void DoEncoderDecoder(const ConfigParameters& config)
{
    vector<IComputationNetBuilder<ElemType>*> netBuilders;
    vector<IDataReader<ElemType>*> trainDataReader;
    vector<IDataReader<ElemType>*> validationDataReader;

    ConfigParameters configSGD = config("SGD");
    bool makeMode = config("makeMode", "true");
    IComputationNetBuilder<ElemType>* encoderNetBuilder = NULL;
    IComputationNetBuilder<ElemType>* decoderNetBuilder = NULL;

    ConfigParameters readerConfig = config("encoderReader");
    readerConfig.Insert("traceLevel", config("traceLevel", "0"));

    DataReader<ElemType>* encoderDataReader = new DataReader<ElemType>(readerConfig);

    ConfigParameters decoderReaderConfig = config("decoderReader");
    DataReader<ElemType>* decoderDataReader = new DataReader<ElemType>(decoderReaderConfig);

    ConfigParameters cvEncoderReaderConfig = config("encoderCVReader");
    DataReader<ElemType>* cvEncoderDataReader = new DataReader<ElemType>(cvEncoderReaderConfig);

    ConfigParameters cvDecoderReaderConfig = config("decoderCVReader");
    DataReader<ElemType>* cvDecoderDataReader = new DataReader<ElemType>(cvDecoderReaderConfig);

    if (config.Exists("EncoderNetworkBuilder"))
    {
        ConfigParameters configSNB = config("EncoderNetworkBuilder");
        encoderNetBuilder = (IComputationNetBuilder<ElemType>*)new SimpleNetworkBuilder<ElemType>(configSNB);
    }
    else
        LogicError("Need encoder network");

    if (config.Exists("DecoderNetworkBuilder"))
    {
        ConfigParameters configSNB = config("DecoderNetworkBuilder");
        decoderNetBuilder = (IComputationNetBuilder<ElemType>*)new SimpleNetworkBuilder<ElemType>(configSNB);
    }
    else
        LogicError("Need decoder networks");

    MultiNetworksSGD<ElemType> sgd(configSGD);

    sgd.InitTrainEncoderDecoderWithHiddenStates(configSGD);

    netBuilders.push_back(encoderNetBuilder);
    netBuilders.push_back(decoderNetBuilder);
    trainDataReader.push_back(encoderDataReader);
    trainDataReader.push_back(decoderDataReader);
    validationDataReader.push_back(cvEncoderDataReader);
    validationDataReader.push_back(cvDecoderDataReader);

    sgd.EncoderDecoder(netBuilders, trainDataReader, validationDataReader, makeMode);

    delete encoderDataReader;
    delete decoderDataReader;
    delete cvEncoderDataReader;
    delete cvDecoderDataReader;
}

/**
DoBidirecionEncoderDecoder
*/
template <typename ElemType>
void DoBidirecionEncoderDecoder(const ConfigParameters& config)
{

    ConfigParameters configSGD = config("SGD");
    bool makeMode = config("makeMode", "true");
    IComputationNetBuilder<ElemType>* encoderNetBuilder = NULL;
    IComputationNetBuilder<ElemType>* forwardDecoderNetBuilder = NULL;
    IComputationNetBuilder<ElemType>* backwardDecoderNetBuilder = NULL;
    vector<IComputationNetBuilder<ElemType>*> netBuilders;
    vector<IDataReader<ElemType>*> trainDataReader;
    vector<IDataReader<ElemType>*> validationDataReader;

    ConfigParameters readerConfig = config("encoderReader");
    readerConfig.Insert("traceLevel", config("traceLevel", "0"));

    DataReader<ElemType>* encoderDataReader = new DataReader<ElemType>(readerConfig);

    ConfigParameters decoderReaderConfig = config("decoderReader");
    DataReader<ElemType>* decoderDataReader = new DataReader<ElemType>(decoderReaderConfig);

    ConfigParameters backwardDecoderReaderConfig = config("backwardDecoderReader");
    DataReader<ElemType>* backwardDecoderDataReader = new DataReader<ElemType>(backwardDecoderReaderConfig);

    ConfigParameters cvEncoderReaderConfig = config("encoderCVReader");
    DataReader<ElemType>* cvEncoderDataReader = new DataReader<ElemType>(cvEncoderReaderConfig);

    ConfigParameters cvDecoderReaderConfig = config("decoderCVReader");
    DataReader<ElemType>* cvDecoderDataReader = new DataReader<ElemType>(cvDecoderReaderConfig);

    ConfigParameters cvBackwardDecoderReaderConfig = config("BackwardDecoderCVReader");
    DataReader<ElemType>* cvBackwardDecoderDataReader = new DataReader<ElemType>(cvBackwardDecoderReaderConfig);

    if (config.Exists("EncoderNetworkBuilder"))
    {
        ConfigParameters configSNB = config("EncoderNetworkBuilder");
        encoderNetBuilder = (IComputationNetBuilder<ElemType>*)new SimpleNetworkBuilder<ElemType>(configSNB);
    }
    else
        LogicError("Need encoder network");

    if (config.Exists("DecoderNetworkBuilder"))
    {
        ConfigParameters configSNB = config("DecoderNetworkBuilder");
        forwardDecoderNetBuilder = (IComputationNetBuilder<ElemType>*)new SimpleNetworkBuilder<ElemType>(configSNB);
    }
    else
        LogicError("Need decoder networks");

    if (config.Exists("BackwardDecoderNetworkBuilder"))
    {
        ConfigParameters configSNB = config("BackwardDecoderNetworkBuilder");
        backwardDecoderNetBuilder = (IComputationNetBuilder<ElemType>*)new SimpleNetworkBuilder<ElemType>(configSNB);
    }
    else
        LogicError("Need decoder networks");

    MultiNetworksSGD<ElemType> sgd(configSGD);

    sgd.InitTrainEncoderDecoderWithHiddenStates(configSGD);

    netBuilders.push_back(encoderNetBuilder);
    netBuilders.push_back(forwardDecoderNetBuilder);
    netBuilders.push_back(backwardDecoderNetBuilder);
    trainDataReader.push_back(encoderDataReader);
    trainDataReader.push_back(decoderDataReader);
    trainDataReader.push_back(backwardDecoderDataReader);
    validationDataReader.push_back(cvEncoderDataReader);
    validationDataReader.push_back(cvDecoderDataReader);
    validationDataReader.push_back(cvBackwardDecoderDataReader);

    sgd.EncoderDecoder(netBuilders, trainDataReader, validationDataReader, makeMode);

    delete encoderDataReader;
    delete decoderDataReader;
    delete cvEncoderDataReader;
    delete cvDecoderDataReader;
    delete backwardDecoderDataReader;
    delete cvBackwardDecoderDataReader;
}

/**
Oiginally, this is for testing models trained using the sequence to sequence translation method below
http://arxiv.org/pdf/1409.3215.pdf
Later on, it is extended to be more general to include a sequence of network operations. 
*/
template <typename ElemType>
void DoEvalEncodingBeamSearchDecoding(const ConfigParameters& config)
{
    DEVICEID_TYPE deviceId = DeviceFromConfig(config);

    vector<IDataReader<ElemType>*> readers;
    ConfigParameters readerConfig = config("encoderReader");
    readerConfig.Insert("traceLevel", config("traceLevel", "0"));

    DataReader<ElemType> encoderReader(readerConfig);

    ConfigParameters decoderReaderConfig = config("decoderReader");
    decoderReaderConfig.Insert("traceLevel", config("traceLevel", "0"));

    DataReader<ElemType> decoderReader(decoderReaderConfig);

    readers.push_back(&encoderReader);
    readers.push_back(&decoderReader);

    ConfigArray minibatchSize = config("minibatchSize", "40960");
    size_t epochSize = config("epochSize", "0");
    if (epochSize == 0)
    {
        epochSize = requestDataSize;
    }

    wstring encoderModelPath = config("encoderModelPath");
    wstring decoderModelPath = config("decoderModelPath");

    intargvector mbSize = minibatchSize;

    int traceLevel = config("traceLevel", "0");
    size_t numMBsToShowResult = config("numMBsToShowResult", "100");

    vector<ComputationNetwork<ElemType>*> nets;
    ComputationNetwork<ElemType> encoderNet(deviceId);
    encoderNet.LoadFromFile(encoderModelPath, FileOptions::fileOptionsBinary, true);
    encoderNet.ResetEvalTimeStamp();

    ComputationNetwork<ElemType> decoderNet(deviceId);
    decoderNet.LoadFromFile(decoderModelPath, FileOptions::fileOptionsBinary, false, &encoderNet);
    decoderNet.ResetEvalTimeStamp();

    nets.push_back(&encoderNet);
    nets.push_back(&decoderNet);
    ConfigArray evalNodeNames = config("evalNodeNames");
    vector<wstring> evalNodeNamesVector;
    for (int i = 0; i < evalNodeNames.size(); ++i)
    {
        evalNodeNamesVector.push_back(evalNodeNames[i]);
    }

    ConfigArray outputNodeNames = config("outputNodeNames");
    vector<wstring> outputNodeNamesVector;
    for (int i = 0; i < outputNodeNames.size(); ++i)
    {
        outputNodeNamesVector.push_back(outputNodeNames[i]);
    }

    ElemType beamWidth = config("beamWidth", "1");

    ConfigParameters writerConfig = config("writer");
    DataWriter<ElemType> testDataWriter(writerConfig);

    SimpleEvaluator<ElemType> eval(decoderNet, numMBsToShowResult, traceLevel);
    eval.InitTrainEncoderDecoderWithHiddenStates(config);

    eval.EncodingEvaluateDecodingBeamSearch(nets, readers, 
        testDataWriter, evalNodeNamesVector,
        outputNodeNamesVector,
        mbSize[0], beamWidth, epochSize);
}

/**
This is beam search decoder.

Developed by Kaisheng Yao.

It is used in the following work:
K. Yao, G. Zweig, "Sequence-to-sequence neural net models for grapheme-to-phoneme conversion" in Interspeech 2015
*/
template <typename ElemType>
void DoBeamSearchDecoding(const ConfigParameters& config)
{
    //test
    ConfigParameters readerConfig = config("reader");
    readerConfig.Insert("traceLevel", config("traceLevel", "0"));

    DataReader<ElemType> testDataReader(readerConfig);

    DoEvalBeamSearch(config, testDataReader);
}

template <typename ElemType>
void DoEvalBeamSearch(const ConfigParameters& config, IDataReader<ElemType>& reader)
{
    DEVICEID_TYPE deviceId = DeviceFromConfig(config);
    ConfigArray minibatchSize = config("minibatchSize", "40960");
    size_t epochSize = config("epochSize", "0");
    if (epochSize == 0)
    {
        epochSize = requestDataSize;
    }
    wstring modelPath = config("modelPath");
    intargvector mbSize = minibatchSize;

    int traceLevel = config("traceLevel", "0");
    size_t numMBsToShowResult = config("numMBsToShowResult", "100");

    ComputationNetwork<ElemType> net(deviceId);
    net.LoadFromFile(modelPath);
    net.ResetEvalTimeStamp();

    ConfigArray evalNodeNames = config("evalNodeNames");
    vector<wstring> evalNodeNamesVector;
    for (int i = 0; i < evalNodeNames.size(); ++i)
    {
        evalNodeNamesVector.push_back(evalNodeNames[i]);
    }

    ConfigArray outputNodeNames = config("outputNodeNames");
    vector<wstring> outputNodeNamesVector;
    for (int i = 0; i < outputNodeNames.size(); ++i)
    {
        outputNodeNamesVector.push_back(outputNodeNames[i]);
    }

    ElemType beamWidth = config("beamWidth", "1");

    ConfigParameters writerConfig = config("writer");
    DataWriter<ElemType> testDataWriter(writerConfig);

    SimpleEvaluator<ElemType> eval(net, numMBsToShowResult, traceLevel);
    eval.BeamSearch(&reader, testDataWriter, evalNodeNamesVector, outputNodeNamesVector, mbSize[0], beamWidth, epochSize);
}

template <typename ElemType>
void DoSequenceTrain(const ConfigParameters& config)
{
    DEVICEID_TYPE deviceId = DeviceFromConfig(config);

    ConfigParameters configSGD(config("SGD"));
    bool makeMode = config("makeMode", "true");

    ConfigParameters readerConfig(config("reader"));
    readerConfig.Insert("traceLevel", config("traceLevel", "0"));

    IComputationNetBuilder<ElemType>* netBuilder = NULL;
    if (config.Exists("NDLNetworkBuilder"))
    {
        ConfigParameters configNDL(config("NDLNetworkBuilder"));
        netBuilder = (IComputationNetBuilder<ElemType>*)new NDLBuilder<ElemType>(configNDL);
    }
    else if (config.Exists("SimpleNetworkBuilder"))
    {
        ConfigParameters configSNB(config("SimpleNetworkBuilder"));
        netBuilder = (IComputationNetBuilder<ElemType>*)new SimpleNetworkBuilder<ElemType>(configSNB);
    }
    else
    {
        RuntimeError("No network builder found in the config file. NDLNetworkBuilder or SimpleNetworkBuilde must be specified");
    }

    DataReader<ElemType>* dataReader = new DataReader<ElemType>(readerConfig);

    DataReader<ElemType>* cvDataReader = nullptr;
    ConfigParameters cvReaderConfig(config("cvReader", L""));

    if (cvReaderConfig.size() != 0)
    {
        cvReaderConfig.Insert("traceLevel", config("traceLevel", "0"));
        cvDataReader = new DataReader<ElemType>(cvReaderConfig);
    }

    wstring origModelFileName = config("origModelFileName", L"");

    SGD<ElemType> sgd(configSGD);

    sgd.SequenceTrain(netBuilder, origModelFileName, dataReader, cvDataReader, deviceId, makeMode);

    delete dataReader;
    delete cvDataReader;
}

template <typename ElemType>
void DoEdit(const ConfigParameters& config)
{
    wstring editPath = config("editPath");
    wstring ndlMacros = config("ndlMacros", "");
    NDLScript<ElemType> ndlScript;
    if (!ndlMacros.empty())
        ndlScript.LoadConfigFile(ndlMacros);
    MELScript<ElemType> melScript;
    melScript.LoadConfigFileAndResolveVariables(editPath, config);
}

template <typename ElemType>
void DoConvertFromDbn(const ConfigParameters& config)
{
    //config.Insert("deviceId","-1"); //force using CPU

    wstring modelPath = config("modelPath");
    wstring dbnModelPath = config("dbnModelPath");

    IComputationNetBuilder<ElemType>* netBuilder = (IComputationNetBuilder<ElemType>*)new SimpleNetworkBuilder<ElemType>(config);
    ComputationNetwork<ElemType>* net = netBuilder->LoadNetworkFromFile(dbnModelPath);
    net->SaveToFile(modelPath);
    delete (netBuilder);
}

// do topological plot of computation network 
template <typename ElemType>
void DoTopologyPlot(const ConfigParameters& config)
{
    wstring modelPath = config("modelPath");
    wstring outdot = config("outputDotFile");           // filename for the dot language output, if not specified, %modelpath%.dot will be used
    wstring outRending = config("outputFile");      // filename for the rendered topology plot
    // this can be empty, in that case no rendering will be done
    // or if this is set, renderCmd must be set, so CNTK will call re       
    wstring RenderCmd = config("RenderCmd");               // if this option is set, then CNTK will call the render to convert the outdotFile to a graph
    // e.g. "d:\Tools\graphviz\bin\dot.exe -Tpng -x <IN> -o<OUT>"
    //              where <IN> and <OUT> are two special placeholders

    //========================================
    // Sec. 1 option check
    //========================================
    if (outdot.empty())
    {
        outdot = modelPath + L".dot";
    }

    wstring rescmd;
    if (!outRending.empty())        // we need to render the plot
    {
        std::wregex inputPlaceHolder(L"(.+)(<IN>)(.*)");
        std::wregex outputPlaceHolder(L"(.+)(<OUT>)(.*)");

        rescmd = regex_replace(RenderCmd, inputPlaceHolder, L"$1" + outdot + L"$3");
        rescmd = regex_replace(rescmd, outputPlaceHolder, L"$1" + outRending + L"$3");
    }


    ComputationNetwork<ElemType> net(-1);
    net.LoadFromFile(modelPath);
    net.PlotNetworkTopology(outdot);
    fprintf(stderr, "Output network description in dot language to %S\n", outdot.c_str());

    if (!outRending.empty())
    {
        fprintf(stderr, "Executing a third-part tool for rendering dot:\n%S\n", rescmd.c_str());
#ifdef __unix__
        system(msra::strfun::utf8(rescmd).c_str());
#else
        _wsystem(rescmd.c_str());
#endif
        fprintf(stderr, "Done\n");
    }
}



// process the command
template <typename ElemType>
void DoCommand(const ConfigParameters& config)
{
    ConfigArray command = config("command", "train");

    int numCPUThreads = config("numCPUThreads", "0");
    numCPUThreads = CPUMatrix<ElemType>::SetNumThreads(numCPUThreads);

    if (numCPUThreads>0)
        std::cerr << "Using " << numCPUThreads << " CPU threads" << endl;

    for (int i = 0; i < command.size(); i++)
    {
        //get the configuration parameters that match the command
        ConfigParameters commandParams(config(command[i]));
        ConfigArray action = commandParams("action", "train");

        // determine the action to perform, and do it
        for (int j = 0; j < action.size(); j++)
        {
            if (action[j] == "train" || action[j] == "trainRNN")
                DoTrain<ElemType>(commandParams);
            else if (action[j] == "trainSequence" || action[j] == "trainSequenceRNN")
                DoSequenceTrain<ElemType>(commandParams);
            else if (action[j] == "adapt")
                DoAdapt<ElemType>(commandParams);
            else if (action[j] == "test" || action[j] == "eval")
                DoEval<ElemType>(commandParams);
            else if (action[j] == "testunroll")
                DoEvalUnroll<ElemType>(commandParams);
            else if (action[j] == "edit")
                DoEdit<ElemType>(commandParams);
            else if (action[j] == "cv")
                DoCrossValidate<ElemType>(commandParams);
            else if (action[j] == "write")
                DoWriteOutput<ElemType>(commandParams);
            else if (action[j] == "devtest")
                TestCn<ElemType>(config); // for "devtest" action pass the root config instead
            else if (action[j] == "dumpnode")
                DumpNodeInfo<ElemType>(commandParams);
            else if (action[j] == "convertdbn")
                DoConvertFromDbn<ElemType>(commandParams);
            else if (action[j] == "createLabelMap")
                DoCreateLabelMap<ElemType>(commandParams);
            else if (action[j] == "writeWordAndClass")
                DoWriteWordAndClassInfo<ElemType>(commandParams);
            else if (action[j] == "plot")
                DoTopologyPlot<ElemType>(commandParams);
            else if (action[j] == "SVD")
                DoParameterSVD<ElemType>(commandParams);
            else if (action[j] == "trainEncoderDecoder")
                DoEncoderDecoder<ElemType>(commandParams);
            else if (action[j] == "testEncoderDecoder")
                DoEvalEncodingBeamSearchDecoding<ElemType>(commandParams);
            else if (action[j] == "trainBidirectionEncoderDecoder")
                DoBidirecionEncoderDecoder<ElemType>(commandParams);
            else if (action[j] == "beamSearch")
                DoBeamSearchDecoding<ElemType>(commandParams);
            else
                RuntimeError("unknown action: %s  in command set: %s", action[j].c_str(), command[i].c_str());

            NDLScript<ElemType> ndlScript;
            ndlScript.ClearGlobal(); // clear global macros between commands
        }
    }
}

std::string TimeDateStamp()
{
#if 0   // "safe" version for Windows, not needed it seems
    __time64_t localtime;

    _time64(&localtime);// get current time and date
    struct tm now;
    _localtime64_s(&now, &localtime);  // convert
#else
    time_t t = time(NULL);
    struct tm now = *localtime(&t);
#endif
    char buf[30];
    sprintf(buf, "%04d/%02d/%02d %02d:%02d:%02d", now.tm_year + 1900, now.tm_mon + 1, now.tm_mday, now.tm_hour, now.tm_min, now.tm_sec);
    return buf;
}

#ifdef MPI_SUPPORT
// Oh, my gosh, this is going to be ugly. MPI_INIT needs a char* argv[], so let's interface.
int MPIAPI MPI_Init(_In_opt_ int *argc, _Inout_count_(*argc) wchar_t*** argv)
{
    // this maps from the strings 
    std::map<std::string, wchar_t*> recover_wstring;

    // do the mapping to 8-bit encoding for MPI_Init()
    vector<vector<char>> argv_string_vector;
    transform(*argv, *argv + *argc, std::back_inserter(argv_string_vector),
        [&recover_wstring](wchar_t*pws)->vector<char>
    {
        std::string tmp = msra::strfun::utf8(std::wstring(pws));
        recover_wstring[tmp] = pws;
        vector<char> rv(tmp.begin(), tmp.end());
        rv.push_back('\0');
        return rv;
    }
    );
    vector<char*> argv_charptr_vector;
    transform(argv_string_vector.begin(), argv_string_vector.end(), std::back_inserter(argv_charptr_vector),
        [](std::vector<char>&cs)->char*{ return &(cs[0]); }
    );
    char** argv_char = &(argv_charptr_vector[0]);

    // Do the initialization
    int rv = MPI_Init(argc, &argv_char);

    // try and reconstruct how MPI_Init changed the argv
    transform(argv_char, argv_char + *argc, stdext::checked_array_iterator<wchar_t**>(*argv, *argc),
        [&recover_wstring](char*pc)->wchar_t*
    {
        auto it = recover_wstring.find(std::string(pc));
        if (it == recover_wstring.end())
            RuntimeError("Unexpected interaction between MPI_Init and command line parameters");
        return it->second;
    }
    );

    // pass through return value from internal call to MPI_Init()
    return rv;
}
#endif

#ifdef _WIN32
void PrintBuiltInfo()
{
    fprintf(stderr, "-------------------------------------------------------------------\n");
    fprintf(stderr, "Build info: \n\n");
    fprintf(stderr, "\t\tBuilt time: %s %s\n", __DATE__, __TIME__);
    fprintf(stderr, "\t\tLast modified date: %s\n", __TIMESTAMP__);
    fprintf(stderr, "\t\tBuilt by %s on %s\n", _BUILDER_, _BUILDMACHINE_);
    fprintf(stderr, "\t\tBuild Path: %s\n", _BUILDPATH_);
    fprintf(stderr, "\t\tCUDA_PATH: %s\n", _CUDA_PATH_);
#ifdef _GIT_EXIST
    fprintf(stderr, "\t\tBuild Branch: %s\n", _BUILDBRANCH_);
    fprintf(stderr, "\t\tBuild SHA1: %s\n", _BUILDSHA1_);
#endif
    fprintf(stderr, "-------------------------------------------------------------------\n");

}
#endif

void PrintUsageInfo()
{
    fprintf(stderr, "-------------------------------------------------------------------\n");
    fprintf(stderr, "Usage: cntk configFile=yourConfigFile\n");
    fprintf(stderr, "For detailed information please consult the CNTK book\n");
    fprintf(stderr, "\"An Introduction to Computational Networks and the Computational Network Toolkit\"\n");
    fprintf(stderr, "-------------------------------------------------------------------\n");
}

int wmain(int argc, wchar_t* argv[])
{
    try
    {
#ifdef MPI_SUPPORT
        {
            int rc;
            rc = MPI_Init(&argc, &argv);
            if (rc != MPI_SUCCESS)
            {
                MPI_Abort(MPI_COMM_WORLD, rc);
                RuntimeError("Failure in MPI_Init: %d", rc);
            }
            MPI_Comm_size(MPI_COMM_WORLD, &mpiNumProcesses);
            MPI_Comm_rank(MPI_COMM_WORLD, &mpiRank);
            fprintf(stderr, "MPI: RUNNING ON (%s), process %d/%d\n", getenv("COMPUTERNAME"), mpiRank, mpiNumProcesses);
            fflush(stderr);
        }
#else
        mpiNumProcesses = 1;
        mpiRank = 0;
#endif

        ConfigParameters config;
        std::string rawConfigString = ConfigParameters::ParseCommandLine(argc, argv, config);

        // get the command param set they want
        wstring logpath = config("stderr", L"");
        //  [1/26/2015 erw, add done file so that it can be used on HPC]
        wstring DoneFile = config("DoneFile", L"");
        ConfigArray command = config("command", "train");

        // paralleltrain training
        g_mpi = nullptr;
        bool paralleltrain = config("parallelTrain", "false");
        if (paralleltrain)
            g_mpi = new MPIWrapper();

        if (logpath != L"")
        {
            for (int i = 0; i < command.size(); i++)
            {
                logpath += L"_";
                logpath += (wstring)command[i];
            }
            logpath += L".log";
#ifdef MPI_SUPPORT
            if (mpiNumProcesses > 1)
            {
                std::wostringstream oss;
                oss << mpiRank;
                logpath += L"rank" + oss.str();
            }
#endif  
            if (paralleltrain)
            {
                std::wostringstream oss;
                oss << g_mpi->CurrentNodeRank();
                logpath += L"rank" + oss.str();
            }
            RedirectStdErr(logpath);
        }

#ifdef _WIN32
        PrintBuiltInfo();
#endif
        std::string timestamp = TimeDateStamp();

        // main process
#ifdef MPI_SUPPORT
        if (mpiRank == 0)
#endif
        {
            //dump config info
            fprintf(stderr, "running on %s at %s\n", GetHostName().c_str(), timestamp.c_str());
            fprintf(stderr, "command line options: \n");
            for (int i = 1; i < argc; i++)
                fprintf(stderr, "%s ", WCharToString(argv[i]).c_str());

            // This simply merges all the different config parameters specified (eg, via config files or via command line directly),
            // and prints it.
            fprintf(stderr, "\n\n>>>>>>>>>>>>>>>>>>>> RAW CONFIG (VARIABLES NOT RESOLVED) >>>>>>>>>>>>>>>>>>>>\n");
            fprintf(stderr, "%s\n", rawConfigString.c_str());
            fprintf(stderr, "<<<<<<<<<<<<<<<<<<<< RAW CONFIG (VARIABLES NOT RESOLVED)  <<<<<<<<<<<<<<<<<<<<\n");

            // Same as above, but all variables are resolved.  If a parameter is set multiple times (eg, set in config, overriden at command line),
            // All of these assignments will appear, even though only the last assignment matters.
            fprintf(stderr, "\n>>>>>>>>>>>>>>>>>>>> RAW CONFIG WITH ALL VARIABLES RESOLVED >>>>>>>>>>>>>>>>>>>>\n");
            fprintf(stderr, "%s\n", config.ResolveVariables(rawConfigString).c_str());
            fprintf(stderr, "<<<<<<<<<<<<<<<<<<<< RAW CONFIG WITH ALL VARIABLES RESOLVED <<<<<<<<<<<<<<<<<<<<\n");

            // This outputs the final value each variable/parameter is assigned to in config (so if a parameter is set multiple times, only the last
            // value it is set to will appear).
            fprintf(stderr, "\n>>>>>>>>>>>>>>>>>>>> PROCESSED CONFIG WITH ALL VARIABLES RESOLVED >>>>>>>>>>>>>>>>>>>>\n");
            config.dumpWithResolvedVariables();
            fprintf(stderr, "<<<<<<<<<<<<<<<<<<<< PROCESSED CONFIG WITH ALL VARIABLES RESOLVED <<<<<<<<<<<<<<<<<<<<\n");

            fprintf(stderr, "command: ");
            for (int i = 0; i < command.size(); i++)
            {
                fprintf(stderr, "%s ", command[i].c_str());
            }
        }

        //run commands
        std::string type = config("precision", "float");
        // accept old precision key for backward compatibility
        if (config.Exists("type"))
            type = config("type", "float");
#ifdef MPI_SUPPORT
        if (mpiRank == 0)
#endif
            fprintf(stderr, "\nprecision = %s\n", type.c_str());
        if (type == "float")
            DoCommand<float>(config);
        else if (type == "double")
            DoCommand<double>(config);
        else
            RuntimeError("invalid precision specified: %s", type.c_str());

        // still here , write a DoneFile if necessary 
        if (!DoneFile.empty()){
            FILE* fp = fopenOrDie(DoneFile.c_str(), L"w");
            fprintf(fp, "successfully finished at %s on %s\n", TimeDateStamp().c_str(), GetHostName().c_str());
            fcloseOrDie(fp);
        }
        fprintf(stderr, "COMPLETED\n");
<<<<<<< HEAD

        delete g_mpi;
    }
=======
		fflush(stderr);
	}
>>>>>>> bba8a92d
    catch (const std::exception &err)
    {
        fprintf(stderr, "EXCEPTION occurred: %s\n", err.what());
        PrintUsageInfo();
        return EXIT_FAILURE;
    }
    catch (...)
    {
        fprintf(stderr, "Unknown ERROR occurred");
        PrintUsageInfo();
        return EXIT_FAILURE;
    }
#ifdef MPI_SUPPORT
    MPI_Finalize();
#endif
    return EXIT_SUCCESS;
}

#ifdef __UNIX__
/// UNIX main function converts arguments in UTF-8 encoding and passes to Visual-Studio style wmain() which takes wchar_t strings.
int main(int argc, char* argv[])
{
    // TODO: change to STL containers
    wchar_t **wargs = new wchar_t*[argc];
    for (int i = 0; i < argc; ++i)
    {
        wargs[i] = new wchar_t[strlen(argv[i]) + 1];
        size_t ans = ::mbstowcs(wargs[i], argv[i], strlen(argv[i]) + 1);
        assert(ans == strlen(argv[i]));
    }
    int ret = wmain(argc, wargs);
    for (int i = 0; i < argc; ++i)
        delete[] wargs[i];
    delete[] wargs;
    return ret;
}
#endif<|MERGE_RESOLUTION|>--- conflicted
+++ resolved
@@ -1496,14 +1496,10 @@
             fcloseOrDie(fp);
         }
         fprintf(stderr, "COMPLETED\n");
-<<<<<<< HEAD
+		fflush(stderr);
 
         delete g_mpi;
     }
-=======
-		fflush(stderr);
-	}
->>>>>>> bba8a92d
     catch (const std::exception &err)
     {
         fprintf(stderr, "EXCEPTION occurred: %s\n", err.what());
