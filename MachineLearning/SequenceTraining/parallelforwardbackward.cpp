--- conflicted
+++ resolved
@@ -1,884 +1,880 @@
-// parallelforwardbackward.cpp -- parallelized implementation(s) of lattice forward/backward implemented --currently through CUDA
-//
-// F. Seide, V-hansu
-
+// parallelforwardbackward.cpp -- parallelized implementation(s) of lattice forward/backward implemented --currently through CUDA
+//
+// F. Seide, V-hansu
+
 #define _CRT_SECURE_NO_WARNINGS // "secure" CRT not available on all platforms  --add this at the top of all CPP files that give "function or variable may be unsafe" warnings
-<<<<<<< HEAD
-
-=======
-
->>>>>>> 7d88a27a
-#include "latticearchive.h"     // we implement parts of class lattice
-#include "simple_checked_arrays.h"
-#include "simplesenonehmm.h"    // the model
-#include "ssematrix.h"          // the matrices
-#include "cudalattice.h"
-#include "latticefunctionskernels.h"    // for emulation
-#include "cudalatticeops.h"
-#include <numeric>              // for debug
-#include "cudalib.h"
-
-#ifndef CPUONLY
-#include "cublas_v2.h"
-#pragma comment (lib, "cublas.lib")
-
-namespace msra { namespace cuda {
-
-    typedef std::string cublasfailure;
-    static void operator|| (cublasStatus_t rc, const cublasfailure & msg)
-    {
-        if (rc != CUBLAS_STATUS_SUCCESS)
-        {
-            char buf[1000];
-            sprintf_s(buf, sizeof(buf), "%s: cublas error code %d", msg.c_str(), rc);    // ... TODO: add error message
-            throw std::runtime_error(buf);
-        }
-    }
-
-    // TODO: Add a function to Matrix type to do this instead of directly calling cubloas method here
-    template <typename ElemType>
-    void FetchFromGPUMatrix(const Microsoft::MSR::CNTK::Matrix<ElemType>& gpuMatrix, msra::math::ssematrixbase& cpuMatrix)
-    {
-        cublasGetMatrix((int)cpuMatrix.rows(), (int)cpuMatrix.cols(), sizeof(float),
-                        gpuMatrix.BufferPointer(), (int)gpuMatrix.GetNumCols(),
-                        &cpuMatrix(0, 0), (int)cpuMatrix.getcolstride()) || cublasfailure("cublasGetMatrix");
-    }
-}}
-#endif // CPUONLY
-
-#define TWO_CHANNEL         // [v-hansu]
-using namespace msra::cuda;
-
-namespace msra { namespace lattices {
-
-    // emulation support
-    struct dim3
-    {
-        size_t x, y, z;
-        dim3(size_t x = 1, size_t y = 1, size_t z = 1) : x(x), y(y), z(z){}
-    };
-
-    static dim3 blockIdx, gridDim, threadIdx, blockDim;
-
-    template<typename FUNC>
-    __forceinline void emulatecuda (const dim3 & b, const dim3 & t, FUNC f)
-    {
-        gridDim = b;
-        blockDim = t;
-        for (blockIdx.x = 0; blockIdx.x < gridDim.x; blockIdx.x++)
-            for (blockIdx.y = 0; blockIdx.y < gridDim.y; blockIdx.y++)
-                for (blockIdx.z = 0; blockIdx.z < gridDim.z; blockIdx.z++)
-                    for (threadIdx.z = 0; threadIdx.z < blockDim.z; threadIdx.z++)
-                        for (threadIdx.y = 0; threadIdx.y < blockDim.y; threadIdx.y++)
-                            for (threadIdx.x = 0; threadIdx.x < blockDim.x; threadIdx.x++)
-                                f();
-    }
-
-    void setvaluej (std::vector<double> & thisvector, double value, size_t nelem)
-    {
-        const size_t tpb = blockDim.x * blockDim.y;       // total #threads in a block
-        const size_t jinblock = threadIdx.x + threadIdx.y * blockDim.x;
-        const size_t j = jinblock + blockIdx.x * tpb;
-        if (j < nelem)       // note: will cause issues if we ever use __synctreads()
-        {
-            msra::lattices::latticefunctionskernels::setvaluej (j, thisvector, value);
-        }
-    }
-
-    void expdiffj (std::vector<double> & Eframescorrectbuf, double & logEframescorrecttotal, size_t nelem, std::vector<double> & logEframescorrect)
-    {
-        const size_t tpb = blockDim.x * blockDim.y;       // total #threads in a block
-        const size_t jinblock = threadIdx.x + threadIdx.y * blockDim.x;
-        const size_t j = jinblock + blockIdx.x * tpb;
-        if (j < nelem)       // note: will cause issues if we ever use __synctreads()
-        {
-            logEframescorrect[j] = (float)(Eframescorrectbuf[j] - logEframescorrecttotal);
-        }
-    }
-    // this must be identical to an actual CUDA kernel (except for the input data types: vectorref -> std::vector)
-    void edgealignmentj (const std::vector<lrhmmdef> & hmms, const std::vector<lr3transP> & transPs, const size_t spalignunitid, const size_t silalignunitid,
-                         const std::vector<msra::lattices::nodeinfo> & nodes, const std::vector<msra::lattices::edgeinfowithscores> & edges, 
-                         const std::vector<msra::lattices::aligninfo> & aligns,
-                         const msra::math::ssematrixbase & logLLs, const std::vector<unsigned int> & alignoffsets, 
-                         std::vector<unsigned short> & backptrstorage, const std::vector<size_t> & backptroffsets,
-                         std::vector<unsigned short> & alignresult, std::vector<float> & edgeacscores)
-    {
-        // this function identifies which element in the grid we are, and then passes to the actual function that does stuff
-        // compute j; but check if it is in range; return if not
-        const size_t tpb = blockDim.x * blockDim.y;       // total #threads in a block
-        const size_t jinblock = threadIdx.x + threadIdx.y * blockDim.x;
-        const size_t j = jinblock + blockIdx.x * tpb;
-        if (j < edges.size())       // note: will cause issues if we ever use __synctreads()
-        {
-            msra::lattices::latticefunctionskernels::edgealignmentj (j, hmms, transPs, spalignunitid, silalignunitid, logLLs, nodes, edges, aligns,
-                                                                     alignoffsets, backptrstorage, backptroffsets, alignresult, edgeacscores);
-        }
-    }
-
-    void forwardlatticej (const size_t batchsize, const size_t startindex, const std::vector<float> & edgeacscores, 
-                          const size_t spalignunitid, const size_t silalignunitid,
-                          const std::vector<msra::lattices::edgeinfowithscores> & edges, const std::vector<msra::lattices::nodeinfo> & nodes, 
-                          const std::vector<msra::lattices::aligninfo> & aligns, 
-                          const std::vector<unsigned short> & alignments, const std::vector<unsigned int> & alignmentoffsets,
-                          std::vector<double> & logalphas, float lmf, float wp, float amf, const float boostingfactor, 
-                          const std::vector<unsigned short> & uids, const std::vector<unsigned short> & senone2classmap, const bool returnEframescorrect,
-                          std::vector<double> & logframescorrectedge, std::vector<double> & logaccalphas)
-    {
-        const size_t shufflemode = 1;
-        const size_t j = msra::lattices::latticefunctionskernels::shuffle (threadIdx.x, blockDim.x, threadIdx.y, blockDim.y, blockIdx.x, gridDim.x, shufflemode);
-        if (j < batchsize)       // note: will cause issues if we ever use __synctreads() in forwardlatticej
-        {
-            msra::lattices::latticefunctionskernels::forwardlatticej (j + startindex, edgeacscores, spalignunitid, silalignunitid, edges, nodes, aligns, alignments, alignmentoffsets, 
-                                                                      logalphas, lmf, wp, amf, boostingfactor, uids, senone2classmap, returnEframescorrect, logframescorrectedge, logaccalphas);
-        }
-    }
-
-    void backwardlatticej (const size_t batchsize, const size_t startindex, const std::vector<float> & edgeacscores, 
-                           const size_t spalignunitid, const size_t silalignunitid,
-                           const std::vector<msra::lattices::edgeinfowithscores> & edges, 
-                           const std::vector<msra::lattices::nodeinfo> & nodes, 
-                           const std::vector<msra::lattices::aligninfo> & aligns, const double totalfwscore, 
-                           std::vector<double> & logpps, std::vector<double> & logalphas, std::vector<double> & logbetas, 
-                           float lmf, float wp, float amf, const float boostingfactor, const bool returnEframescorrect, std::vector<double> & logframescorrectedge, 
-                           std::vector<double> & logaccalphas, std::vector<double> & Eframescorrectbuf, std::vector<double> & logaccbetas)
-    {
-        const size_t tpb = blockDim.x * blockDim.y;       // total #threads in a block
-        const size_t jinblock = threadIdx.x + threadIdx.y * blockDim.x;
-        const size_t j = jinblock + blockIdx.x * tpb;
-        if (j < batchsize)       // note: will cause issues if we ever use __synctreads() in backwardlatticej
-        {
-            msra::lattices::latticefunctionskernels::backwardlatticej (j + startindex, edgeacscores, spalignunitid, silalignunitid,
-                                                                       edges, nodes, aligns, totalfwscore, logpps, logalphas, 
-                                                                       logbetas, lmf, wp, amf, boostingfactor, returnEframescorrect, logframescorrectedge, 
-                                                                       logaccalphas, Eframescorrectbuf, logaccbetas);
-        }
-    }
-
-    void sMBRerrorsignalj (const std::vector<unsigned short> & alignstateids, const std::vector<unsigned int> & alignoffsets,
-                           const std::vector<msra::lattices::edgeinfowithscores> & edges, const std::vector<msra::lattices::nodeinfo> & nodes, 
-                           const std::vector<double> & logpps, const float amf, const std::vector<double> & logEframescorrect,
-                           const double logEframescorrecttotal, msra::math::ssematrixbase & errorsignal, msra::math::ssematrixbase & errorsignalneg)
-    {
-        const size_t shufflemode = 3;
-        const size_t j = msra::lattices::latticefunctionskernels::shuffle (threadIdx.x, blockDim.x, threadIdx.y, blockDim.y, blockIdx.x, gridDim.x, shufflemode);
-        if (j < edges.size())       // note: will cause issues if we ever use __synctreads()
-        {
-            msra::lattices::latticefunctionskernels::sMBRerrorsignalj (j, alignstateids, alignoffsets, edges, nodes, logpps, amf, logEframescorrect, logEframescorrecttotal,
-                                                                       errorsignal, errorsignalneg);
-        }
-    }
-
-    void stateposteriorsj (const std::vector<unsigned short> & alignstateids, const std::vector<unsigned int> & alignoffsets,
-                           const std::vector<msra::lattices::edgeinfowithscores> & edges, const std::vector<msra::lattices::nodeinfo> & nodes, 
-                           const std::vector<double> & logqs, msra::math::ssematrixbase & logacc)
-    {
-        const size_t shufflemode = 3;
-        const size_t j = msra::lattices::latticefunctionskernels::shuffle (threadIdx.x, blockDim.x, threadIdx.y, blockDim.y, blockIdx.x, gridDim.x, shufflemode);
-        if (j < edges.size())       // note: will cause issues if we ever use __synctreads()
-        {
-            msra::lattices::latticefunctionskernels::stateposteriorsj (j, alignstateids, alignoffsets, edges, nodes, logqs, logacc);
-        }
-    }
-
-    void checkshuffle (std::vector<int> & checkvector1, std::vector<int> & checkvector2, size_t shufflemode)
-    {
-        const size_t j = msra::lattices::latticefunctionskernels::shuffle (threadIdx.x, blockDim.x, threadIdx.y, blockDim.y, blockIdx.x, gridDim.x, shufflemode);
-        if (j < checkvector1.size())
-        {
-            checkvector1[j] = -1;
-        }
-        if (j < checkvector2.size())
-        {
-            checkvector2[j] -= 1;
-        }
-    }
-
-    void errorcomputationi (msra::math::ssematrixbase & errorsignal, msra::math::ssematrixbase & errorsignalneg, float amf)
-    {
-        const size_t i = threadIdx.x + (blockIdx.x * blockDim.x);
-        if (i >= errorsignal.rows())
-            return;
-        // clear all columns
-        const size_t m = errorsignal.cols();
-        for (size_t j = 0; j < m; j++)
-            errorsignal(i,j) = (expf(errorsignal(i,j)) - expf(errorsignalneg(i,j)))/amf;
-    }
-
-    void weightedcomponentexpproducts (const msra::math::ssematrixbase & loggammas, const msra::math::ssematrixbase & logEframescorrect, 
-                                       const double logEframecorrecttotal, const float kappa, msra::math::ssematrixbase & errorsignal)
-    {
-        const size_t s = threadIdx.x + (blockIdx.x * blockDim.x);
-        if (s < errorsignal.rows())
-        {
-            msra::lattices::latticefunctionskernels::computesMBRerrorsignals (s, loggammas, logEframescorrect, logEframecorrecttotal, kappa, errorsignal);
-        }
-    }
-
-    // this function behaves as its CUDA counterpart, except that it takes CPU-side std::vectors for everything
-    // this must be identical to CUDA kernel-launch function in -ops class (except for the input data types: vectorref -> std::vector)
-    static void emulateedgealignment (const std::vector<lrhmmdef> & hmms, const std::vector<lr3transP> & transPs, const size_t spalignunitid, const size_t silalignunitid,
-                                      const std::vector<msra::lattices::nodeinfo> & nodes, const std::vector<msra::lattices::edgeinfowithscores> & edges, 
-                                      const std::vector<msra::lattices::aligninfo> & aligns,
-                                      const msra::math::ssematrixbase & logLLs, const std::vector<unsigned int> & alignoffsets, 
-                                      std::vector<unsigned short> & backptrstorage, const std::vector<size_t> & backptroffsets,
-                                      std::vector<unsigned short> & alignresult, std::vector<float> & edgeacscores)
-    {
-        // TODO: This function is about determining the parallelization layout
-        const size_t numedges = edges.size();
-        dim3 t (32, 8);
-        const size_t tpb = t.x * t.y;
-        dim3 b ((unsigned int) ((numedges + tpb - 1) / tpb));
-        emulatecuda (b, t, [&]() { edgealignmentj (hmms, transPs, spalignunitid, silalignunitid, nodes, edges, aligns, logLLs, alignoffsets, backptrstorage, backptroffsets, alignresult, edgeacscores); });
-    }
-
-    static double emulateforwardbackwardlattice (const size_t * batchsizeforward, const size_t * batchsizebackward, 
-                                                 const size_t numlaunchforward, const size_t numlaunchbackward,
-                                                 const size_t spalignunitid, const size_t silalignunitid,
-                                                 const std::vector<float> & edgeacscores,
-                                                 const std::vector<msra::lattices::edgeinfowithscores> & edges, const std::vector<msra::lattices::nodeinfo> & nodes,
-                                                 const std::vector<msra::lattices::aligninfo> & aligns,
-                                                 const std::vector<unsigned short> & alignments, const std::vector<unsigned int> & alignoffsets,
-                                                 std::vector<double> & logpps, std::vector<double> & logalphas, std::vector<double> & logbetas,
-                                                 const float lmf, const float wp, const float amf, const float boostingfactor, const bool returnEframescorrect, 
-                                                 const std::vector<unsigned short> & uids, const std::vector<unsigned short> & senone2classmap, 
-                                                 std::vector<double> & logaccalphas, std::vector<double> & logaccbetas, std::vector<double> & logframescorrectedge, 
-                                                 std::vector<double> & logEframescorrect, std::vector<double> & Eframescorrectbuf, double & logEframescorrecttotal)
-    {
-        Eframescorrectbuf;      // TODO: remove this [v-hansu]
-        dim3 t (32, 8);
-        const size_t tpb = t.x * t.y;
-        dim3 b ((unsigned int) ((logalphas.size() + tpb - 1) / tpb));
-        emulatecuda (b, t, [&]() { setvaluej (logalphas, LOGZERO, logalphas.size());});
-        emulatecuda (b, t, [&]() { setvaluej (logbetas, LOGZERO, logbetas.size());});
-        emulatecuda (b, t, [&]() { setvaluej (logaccalphas, LOGZERO, logaccalphas.size());});
-        emulatecuda (b, t, [&]() { setvaluej (logaccbetas, LOGZERO, logaccbetas.size());});
-
-        logalphas.front() = 0;
-        logbetas[nodes.size() -1] = 0;
-
-        // forward pass
-
-        size_t startindex = 0;
-        for (size_t i = 0; i < numlaunchforward; i++)
-        {
-            dim3 b ((unsigned int) ((batchsizeforward[i] + tpb - 1) / tpb));
-            emulatecuda (b, t, [&]() { forwardlatticej (batchsizeforward[i], startindex, edgeacscores, spalignunitid, silalignunitid, edges, nodes, aligns, alignments, alignoffsets,
-                                                        logalphas, lmf, wp, amf, boostingfactor, uids, senone2classmap, returnEframescorrect, logframescorrectedge, logaccalphas);} ); 
-            startindex += batchsizeforward[i];
-        }
-        double totalfwscore = logalphas[nodes.size() - 1];
-        double totalfwacc;
-        if (returnEframescorrect)
-        {
-            totalfwacc = logaccalphas[nodes.size() - 1];
-            totalfwacc -= totalfwscore;
-        }
-
-        // backward pass
-        startindex = edges.size();
-        for (size_t i = 0; i < numlaunchbackward; i++)
-        {
-            dim3 b ((unsigned int) ((batchsizebackward[i] + tpb - 1) / tpb));
-            emulatecuda (b, t, [&]() { backwardlatticej (batchsizebackward[i], startindex - batchsizebackward[i], edgeacscores, 
-                                                         spalignunitid, silalignunitid, edges, nodes, aligns, 
-                                                         totalfwscore, logpps, logalphas, logbetas, lmf, wp, amf, boostingfactor, 
-                                                         returnEframescorrect, logframescorrectedge, logaccalphas, logEframescorrect, logaccbetas); }); 
-            startindex -= batchsizebackward[i];
-        }
-        double totalbwscore = logbetas.front();
-        if (returnEframescorrect)
-            logEframescorrecttotal = logaccbetas.front() - totalbwscore;
-
-#if 1   //check for matching
-        double difffwbw = totalfwscore - totalbwscore;
-        double absdifffwbw = difffwbw > 0 ? difffwbw : 0 - difffwbw;
-
-        if (absdifffwbw / nodes.size() > 1e-4)
-            fprintf (stderr, "forwardbackward: WARNING: lattice fw and bw scores %.10f vs. %.10f (%d nodes/%d edges)\n", (float) totalfwscore, (float) totalbwscore, (int) nodes.size(), (int) edges.size());
-#endif
-        return totalfwscore;
-    }
-    // this function behaves as its CUDA conterparts, except that it takes CPU-side std::vectors for everything
-    // this must be identical to CUDA kernel-launch function in -ops class (except for the input data types: vectorref -> std::vector)
-    static void emulatesMBRerrorsignal (const std::vector<unsigned short> & alignstateids, const std::vector<unsigned int> & alignoffsets, 
-                                        const std::vector<msra::lattices::edgeinfowithscores> & edges, const std::vector<msra::lattices::nodeinfo> & nodes, 
-                                        const std::vector<double> & logpps, const float amf,
-                                        const std::vector<double> & logEframescorrect, const double logEframescorrecttotal,
-                                        msra::math::ssematrixbase & errorsignal, msra::math::ssematrixbase & errorsignalneg) 
-    {
-
-        const size_t numedges = edges.size();
-        dim3 t (32, 8);
-        const size_t tpb = t.x * t.y;
-        foreach_coord (i, j, errorsignal)
-            errorsignal(i,j) = errorsignalneg(i,j) = LOGZERO;
-        dim3 b ((unsigned int) ((numedges + tpb - 1) / tpb));
-        emulatecuda (b, t, [&]() { sMBRerrorsignalj (alignstateids, alignoffsets, edges, nodes, logpps, amf, logEframescorrect, logEframescorrecttotal, errorsignal, errorsignalneg); });
-        dim3 b1 ((((unsigned int) errorsignal.rows())+31)/32);
-        emulatecuda (b1, 32, [&]() { errorcomputationi (errorsignal, errorsignalneg, amf); });
-    }
-
-    // this function behaves as its CUDA conterparts, except that it takes CPU-side std::vectors for everything
-    // this must be identical to CUDA kernel-launch function in -ops class (except for the input data types: vectorref -> std::vector)
-    static void emulatemmierrorsignal (const std::vector<unsigned short> & alignstateids, const std::vector<unsigned int> & alignoffsets, 
-                                       const std::vector<msra::lattices::edgeinfowithscores> & edges, const std::vector<msra::lattices::nodeinfo> & nodes, 
-                                       const std::vector<double> & logpps, msra::math::ssematrixbase & errorsignal) 
-    {
-        const size_t numedges = edges.size();
-        dim3 t (32, 8);
-        const size_t tpb = t.x * t.y;
-        foreach_coord (i, j, errorsignal)
-            errorsignal(i,j) = LOGZERO;
-        dim3 b ((unsigned int) ((numedges + tpb - 1) / tpb));
-        emulatecuda (b, t, [&]() { stateposteriorsj (alignstateids, alignoffsets, edges, nodes, logpps, errorsignal);});
-        foreach_coord (i, j, errorsignal)
-            errorsignal(i,j) = expf(errorsignal(i,j));
-    }
-
-    // this function behaves as its CUDA conterparts, except that it takes CPU-side std::vectors for everything
-    // this must be identical to CUDA kernel-launch function in -ops class (except for the input data types: vectorref -> std::vector)
-    /*static*/ void emulatestateposteriors (const std::vector<unsigned short> & alignstateids, const std::vector<unsigned int> & alignoffsets, 
-                                            const std::vector<msra::lattices::edgeinfowithscores> & edges, const std::vector<msra::lattices::nodeinfo> & nodes, 
-                                            const std::vector<double> & logqs, msra::math::ssematrixbase & logacc) 
-    {
-        foreach_coord (i, j, logacc)
-            logacc(i,j) = LOGZERO;
-        const size_t numedges = edges.size();
-        dim3 t (32, 8);
-        const size_t tpb = t.x * t.y;
-        dim3 b ((unsigned int) ((numedges + tpb - 1) / tpb));
-        emulatecuda (b, t, [&]() { stateposteriorsj (alignstateids, alignoffsets, edges, nodes, logqs, logacc); });
-    }
-
-    // -----------------------------------------------------------------------
-    // parallelstate (-impl) --holds variables for CUDA access
-    // -----------------------------------------------------------------------
-
-    struct parallelstateimpl
-    {
-        bool emulation;
-        parallelstateimpl() : emulation (false),    // change this to true to switch to emulation
-            // models
-            lr3transPgpu (msra::cuda::newlr3transPvector()), hmmsgpu (msra::cuda::newlrhmmdefvector()), spalignunitid (SIZE_MAX), silalignunitid (SIZE_MAX),
-            // current lattice, logLLs, and return values
-            edgesgpu (msra::cuda::newedgeinfovector()), nodesgpu (msra::cuda::newnodeinfovector()), aligngpu (msra::cuda::newaligninfovector()),
-            alignresult (msra::cuda::newushortvector()), alignoffsetsgpu (msra::cuda::newuintvector()),
-            edgeacscoresgpu(msra::cuda::newfloatvector()), cudalogLLs(new Microsoft::MSR::CNTK::Matrix<float>()), logppsgpu(msra::cuda::newdoublevector()),
-            logalphasgpu (msra::cuda::newdoublevector()), logbetasgpu (msra::cuda::newdoublevector()), logaccalphasgpu (msra::cuda::newdoublevector()),
-            logaccbetasgpu (msra::cuda::newdoublevector()), logframescorrectedgegpu (msra::cuda::newdoublevector()), Eframescorrectbufgpu (msra::cuda::newdoublevector()), 
-            logEframescorrectgpu (msra::cuda::newdoublevector()), uidsgpu (msra::cuda::newushortvector()), senone2classmapgpu (msra::cuda::newushortvector()),
-            errorsignalgpu(new Microsoft::MSR::CNTK::Matrix<float>()), errorsignalneggpu(new Microsoft::MSR::CNTK::Matrix<float>()), errorsignalgpustorage(new Microsoft::MSR::CNTK::Matrix<float>()),
-            errorsignalneggpustorage(new Microsoft::MSR::CNTK::Matrix<float>()), backptrstoragegpu(msra::cuda::newushortvector()), backptroffsetsgpu(msra::cuda::newsizetvector())
-        {
-        }
-
-        // models
-
-        std::unique_ptr<lr3transPvector> lr3transPgpu;
-        std::unique_ptr<lrhmmdefvector> hmmsgpu;
-
-        /*lr3transPvector* lr3transPgpu;
-        lrhmmdefvector* hmmsgpu;*/
-        size_t spalignunitid;
-        size_t silalignunitid;
-        // models for use with emulation
-        std::vector<msra::lattices::lrhmmdef> hmmscpuforgpu;
-        std::vector<lr3transP> lr3transPcpuforgpu;
-        std::vector<unsigned short> senone2classmapcpuforgpu;
-
-        // this caches the models over
-        // static_assert (sizeof (lr3transP) == 32, "unexpected size of lr3transP");
-        // TOOD: give this function a proper name
-        static_assert (sizeof (lrhmmdef) == 8, "unexpected size of lrhmmdef");
-        void cachehset (const msra::asr::simplesenonehmm & hset, mbrclassdefinition mbrclassdef)
-        {
-            // only copy once
-            // TODO: this can only be cached once --but there is no check whether a different model is passed
-            if (lr3transPgpu->size() > 0)
-                throw std::logic_error ("cachehset: cannot bind to multiple model sets");
-
-            auto_timer copyhmms;
-            // transPs
-            lr3transPcpuforgpu.resize (hset.transPs.size());
-            const std::vector<msra::asr::simplesenonehmm::transP> & transPs = hset.transPs;
-            spalignunitid = hset.gethmmid ("sp");
-            silalignunitid = hset.gethmmid ("sil");
-
-            foreach_index (i, transPs)
-            {
-                const size_t numstates = transPs[i].getnumstates();
-
-                lr3transPcpuforgpu[i].numstates = numstates;
-                for(int m = 0; m < numstates+1; m++)
-                {
-
-                    for(int n = 0; n < numstates+1; n++)
-                    {
-                        lr3transPcpuforgpu[i].loga[m][n] = transPs[i](m-1, n);
-                    }
-                }
-            }
-            
-            lr3transPgpu->assign (lr3transPcpuforgpu, false);
-
-            if (mbrclassdef == monophone)
-            {
-                const auto & sphmm = hset.gethmm (spalignunitid);
-                const auto & silhmm = hset.gethmm (silalignunitid);
-                const size_t numsenones = hset.getnumsenone();
-                senone2classmapcpuforgpu.resize(numsenones);
-                for (size_t i = 0; i < numsenones; i++)
-                {
-                    if (hset.statebelongstohmm (i, sphmm) || hset.statebelongstohmm (i, silhmm))
-                        senone2classmapcpuforgpu[i] = silhmm.transPindex;
-                    else
-                        senone2classmapcpuforgpu[i] = (unsigned short) hset.senonetransP(i);
-                }
-                senone2classmapgpu->assign (senone2classmapcpuforgpu, false);
-            }
-
-            // else // mbrclassdefinition:: senones has no mapping 
-
-            // hmm defs
-            hmmscpuforgpu.resize (hset.hmms.size());
-            const std::vector<msra::asr::simplesenonehmm::hmm> & hmms = hset.hmms;
-            foreach_index (i, hmmscpuforgpu)
-            {
-                hmmscpuforgpu[i].numstates = (unsigned char) hmms[i].getnumstates();
-                if (hmmscpuforgpu[i].numstates != hmms[i].getnumstates())
-                    throw std::logic_error("parallelforwardbackwardalign : hmms.numstates is out of range of unsigned char");
-
-                for (size_t m = 0; m < hmmscpuforgpu[i].numstates; m++)
-                {
-                    hmmscpuforgpu[i].senoneids[m] = (unsigned short) hmms[i].getsenoneid(m);
-                    if (hmmscpuforgpu[i].senoneids[m] != hmms[i].getsenoneid(m))
-                        throw std::logic_error("parallelforwardbackwardalign : hmms.numstates is out of range of unsigned short");
-                }
-
-                hmmscpuforgpu[i].transPindex = (unsigned short) hmms[i].gettransPindex();
-                if (hmmscpuforgpu[i].transPindex != hmms[i].gettransPindex())
-                    throw std::logic_error("parallelforwardbackwardalign : hmms.transPindex is out of range of unsigned short");
-            }
-            hmmsgpu->assign (hmmscpuforgpu, true/*sync*/);  // need to sync if we free the memory right after (and we won't buy much from async)
-            copyhmms.show("copyhmms");      // 246.776281 ms  --note: forgot hmmsgpu
-
-            // if we are not emulating then we will delete our CPU-side copy to save memory
-            if (!emulation)
-            {
-                lr3transPcpuforgpu.clear();
-                senone2classmapcpuforgpu.clear();
-                hmmscpuforgpu.clear();
-            }
-#ifdef FORBID_INVALID_SIL_PATH
-            fprintf (stderr, "forbid invalid sil path\n");      // [v-hansu] might be inappropriate to print here, but it is convenient.
-#endif
-        }
-        // check that we got a model and the right one
-        void validatehset (const msra::asr::simplesenonehmm & hset)
-        {
-            if (hmmsgpu->size() != hset.hmms.size() || lr3transPgpu->size() != hset.transPs.size())
-                throw std::logic_error ("validatehset: not bound to hset or to wrong hset");
-        }
-
-        // current lattice
-        std::unique_ptr<edgeinfowithscoresvector> edgesgpu;
-        std::unique_ptr<nodeinfovector> nodesgpu;
-        std::unique_ptr<aligninfovector> aligngpu;
-        std::unique_ptr<ushortvector> alignresult;  // concatenated alignments; edges[j]'s alignment starts at offset alignoffsets[j]
-        std::unique_ptr<msra::cuda::uintvector> alignoffsetsgpu;
-        std::unique_ptr<floatvector> edgeacscoresgpu;
-        std::unique_ptr<Microsoft::MSR::CNTK::Matrix<float>> cudalogLLs;
-        
-        std::unique_ptr<doublevector> logppsgpu;
-        std::unique_ptr<doublevector> logalphasgpu;
-        std::unique_ptr<doublevector> logbetasgpu;
-        std::unique_ptr<doublevector> logaccalphasgpu;
-        std::unique_ptr<doublevector> logaccbetasgpu;
-
-        std::unique_ptr<doublevector> logframescorrectedgegpu;
-        std::unique_ptr<doublevector> Eframescorrectbufgpu;
-        std::unique_ptr<doublevector> logEframescorrectgpu;
-
-        std::unique_ptr<ushortvector> backptrstoragegpu;
-        std::unique_ptr<sizetvector> backptroffsetsgpu;
-
-        std::unique_ptr<ushortvector> uidsgpu;
-        std::unique_ptr<ushortvector> senone2classmapgpu;
-
-        std::unique_ptr<Microsoft::MSR::CNTK::Matrix<float>> errorsignalgpustorage;
-        std::unique_ptr<Microsoft::MSR::CNTK::Matrix<float>> errorsignalneggpustorage;
-        std::unique_ptr<Microsoft::MSR::CNTK::Matrix<float>> errorsignalgpu;
-        std::unique_ptr<Microsoft::MSR::CNTK::Matrix<float>> errorsignalneggpu;
-
-        // cache current lattice
-        // This is a weird mix of const/non-const and private lattice data... :(
-        template<class edgestype, class nodestype, class aligntype, class edgealignments, class backpointers>
-        void setutterancedata (const edgestype & edges, const nodestype & nodes, const aligntype & align,
-                               const msra::math::ssematrixbase & /*logLLs*/, std::vector<float> & edgeacscores, 
-                               edgealignments & edgeAlignments, backpointers & backPointers)
-        {
-            // lattice data
-            edgesgpu->assign (edges, false);
-            nodesgpu->assign (nodes, false);
-            aligngpu->assign (align, false);
-            alignoffsetsgpu->assign (edgeAlignments.getalignoffsets(), false);
-            backptrstoragegpu->allocate (backPointers.getbackptrstoragesize());
-            backptroffsetsgpu->assign (backPointers.getbackptroffsets(), false);
-
-#ifndef PARALLEL_SIL
-            alignresult->assign (edgeAlignments.getalignmentsbuffer(), false);
-            edgeacscoresgpu->assign (edgeacscores, false);
-#else
-            alignresult->allocate (edgeAlignments.getalignbuffersize());
-            edgeacscoresgpu->allocate (edges.size());
-            edgeacscores;               // reference to make compilor happy
-#endif
-
-            // LLs
-            //zhaorui
-            /*cudalogLLs->allocate (logLLs.rows(), logLLs.cols());
-            cudalogLLs->assign(0, logLLs.rows(), 0, logLLs.cols(), &logLLs(0,0), logLLs.getcolstride(), true);  // doing this last with 'true' so we can measure time better; maybe remove later*/
-
-        }
-        //template<class ElemType>
-        void setloglls(const Microsoft::MSR::CNTK::Matrix<float>& loglls)
-        {
-            *cudalogLLs = loglls;
-        }
-        void getgamma(Microsoft::MSR::CNTK::Matrix<float>& loglls)
-        {
-            loglls = *errorsignalgpu;
-        }
-        template<class edgealignments>
-        void copyalignments (edgealignments & edgeAlignments)
-        {
-            alignresult->fetch(edgeAlignments.getalignmentsbuffer(), true);
-        }
-
-        // [v-hansu] allocate memory for vectors relating to forward-backward
-        // allocateaccvectors implies return Eframecorrect
-        template<class edgestype, class nodestype>
-        void allocfwbwvectors (const edgestype & edges, const nodestype & nodes, const std::vector<unsigned short> & uids, 
-                               const bool allocateframescorrect, const bool copyuids, const bool allocateaccvectors)
-        {
-            logppsgpu->allocate (edges.size());
-#ifndef TWO_CHANNEL
-            const size_t alphabetanoderatio = 1;
-#else
-            const size_t alphabetanoderatio = 2;
-#endif
-            logalphasgpu->allocate (alphabetanoderatio * nodes.size());
-            logbetasgpu->allocate (alphabetanoderatio * nodes.size());
-
-            if (allocateframescorrect)
-                logframescorrectedgegpu->allocate (edges.size());
-
-            if (copyuids)
-                uidsgpu->assign (uids, true);
-
-            if (allocateaccvectors)
-            {
-                logaccalphasgpu->allocate (alphabetanoderatio * nodes.size());
-                logaccbetasgpu->allocate (alphabetanoderatio * nodes.size());
-
-                Eframescorrectbufgpu->allocate (edges.size());
-                logEframescorrectgpu->allocate (edges.size());
-
-            }
-        }
-
-        // check if gpumatrixstorage supports size of cpumatrix, if not allocate. set gpumatrix to part of gpumatrixstorage
-        void cacheerrorsignal (const msra::math::ssematrixbase & errorsignal, const bool cacheerrsignalneg)
-        {
-            if (errorsignalgpustorage->GetNumRows() != 0 && errorsignalgpustorage->GetNumRows() != errorsignal.rows())
-                throw::logic_error ("gpumatrixstorage->rows() shall be fixed once allocated");
-            if (errorsignalgpustorage->GetNumCols() < errorsignal.cols())
-                errorsignalgpustorage->Resize(errorsignal.rows(), errorsignal.cols());
-            *errorsignalgpu = errorsignalgpustorage->ColumnSlice(0, errorsignal.cols());
-
-            if (cacheerrsignalneg)
-            {
-                if (errorsignalneggpustorage->GetNumRows() != 0 && errorsignalneggpustorage->GetNumRows() != errorsignal.rows())
-                    throw::logic_error ("gpumatrixstorage->rows() shall be fixed once allocated");
-                if (errorsignalneggpustorage->GetNumCols() < errorsignal.cols())
-                    errorsignalneggpustorage->Resize(errorsignal.rows(), errorsignal.cols());
-                *errorsignalneggpu = errorsignalneggpustorage->ColumnSlice(0, errorsignal.cols());
-            }
-        }
-
-        void getedgeacscores (std::vector<float> & edgeacscores)
-        {
-            edgeacscores.resize (edgeacscoresgpu->size());
-            edgeacscoresgpu->fetch (edgeacscores, true);
-        }
-
-        void getedgealignments (std::vector<unsigned short> & edgealignments)
-        {
-            edgealignments.resize (alignresult->size());
-            alignresult->fetch (edgealignments, true);
-        }
-    };
-
-    void lattice::parallelstate::setmode(bool pcpumode)
-    {
-        
-        if (!pcpumode)
-        {
-            pimpl = new parallelstateimpl();
-        }
-        else
-        {
-            delete pimpl;
-            pimpl = NULL;
-        }
-        // else we leave it at NULL
-    }
-
-    void lattice::parallelstate::release(bool pcpumode)
-    {
-        if (!pcpumode)
-        {
-           /* if (pimpl != NULL)
-            {
-                delete pimpl;
-                pimpl = NULL;
-            }*/
-        }
-    }
-    lattice::parallelstate::parallelstate() { pimpl = nullptr; }
-    lattice::parallelstate::~parallelstate() { delete pimpl; }
-    void lattice::parallelstate::entercomputation (const msra::asr::simplesenonehmm & hset, const mbrclassdefinition mbrclassdef) { pimpl->cachehset (hset, mbrclassdef);  }    // pass models in (to GPU) //TODO: rethink the naming of this function
-    void lattice::parallelstate::copyalignments (edgealignments & edgealignments) { pimpl->copyalignments (edgealignments); }
-    const size_t lattice::parallelstate::getsilunitid () { return pimpl->silalignunitid; }
-    void lattice::parallelstate::getedgeacscores (std::vector<float> & edgeacscores) { pimpl->getedgeacscores (edgeacscores); }
-    void lattice::parallelstate::getedgealignments (std::vector<unsigned short> & edgealignments) { pimpl->getedgealignments (edgealignments); }
-    //template<class ElemType> 
-    void lattice::parallelstate::setloglls(const Microsoft::MSR::CNTK::Matrix<float>& loglls) { pimpl->setloglls(loglls); }
-
-    // TODO: Overload to enable compilation for DoublePrecision though its currently unsupported
-    void lattice::parallelstate::setloglls(const Microsoft::MSR::CNTK::Matrix<double>& /*loglls*/) 
-    {
-        throw::logic_error("Double precision not supported for sequence training");
-    }
-
-    void lattice::parallelstate::getgamma(Microsoft::MSR::CNTK::Matrix<float>& loglls) { pimpl->getgamma(loglls); }
-
-    // TODO: Overload to enable compilation for DoublePrecision though its currently unsupported
-    void lattice::parallelstate::getgamma(Microsoft::MSR::CNTK::Matrix<double>& /*loglls*/) 
-    {
-        throw::logic_error("Double precision not supported for sequence training");
-    }
-
-    // -----------------------------------------------------------------------
-    // parallel implementations of key processing steps
-    // -----------------------------------------------------------------------
-
-    // parallelforwardbackwardalign() -- compute the statelevel gammas or viterbi alignments
-    void lattice::parallelforwardbackwardalign (parallelstate & parallelstate,
-                                                const msra::asr::simplesenonehmm & hset, const msra::math::ssematrixbase & logLLs,
-                                                std::vector<float> & edgeacscores, edgealignments & edgealignments, backpointers & backpointers) const
-    {
-        parallelstate->validatehset (hset);     // ensure the models have been correctly cached on the GPU already
-        
-        if (!parallelstate->emulation)
-        {            
-            // move lattice to GPU
-            parallelstate->setutterancedata (edges, nodes, align, logLLs,   // inputs
-                                             edgeacscores, edgealignments, backpointers); // inouts
-
-            // launch the kernel
-            std::unique_ptr<latticefunctions> latticefunctions (msra::cuda::newlatticefunctions());
-            latticefunctions->edgealignment(*parallelstate->hmmsgpu.get(), *parallelstate->lr3transPgpu.get(), 
-                                            parallelstate->spalignunitid, parallelstate->silalignunitid,
-                                            *parallelstate->cudalogLLs.get(), *parallelstate->nodesgpu.get(), 
-                                            *parallelstate->edgesgpu.get(), *parallelstate->aligngpu.get(),
-                                            *parallelstate->alignoffsetsgpu.get(), 
-                                            *parallelstate->backptrstoragegpu.get(), *parallelstate->backptroffsetsgpu.get(),
-                                            *parallelstate->alignresult.get(), *parallelstate->edgeacscoresgpu.get());
-        }
-        else
-        {
-            if (parallelstate->hmmscpuforgpu.size() == 0)
-                throw::logic_error("we no longer support emulation for edgealign, please copy hmmscpuforgpu and lr3transPcpuforgpu if you want");
-            edgeacscores.resize (edges.size());
-            emulateedgealignment (parallelstate->hmmscpuforgpu, parallelstate->lr3transPcpuforgpu, parallelstate->spalignunitid,
-                                  parallelstate->silalignunitid,
-                                  nodes, edges, align, logLLs, edgealignments.getalignoffsets(), 
-                                  backpointers.getbackptrbuffer(), backpointers.getbackptroffsets(),
-                                  edgealignments.getalignmentsbuffer(), edgeacscores);
-            // emulate the GPU version, save result back to GPU
-            parallelstate->alignresult->assign (edgealignments.getalignmentsbuffer(), false);
-            parallelstate->edgeacscoresgpu->assign (edgeacscores, true);
-        }
-    }
-
-    // parallelforwardbackwardlattice() -- compute the latticelevel logpps using forwardbackward
-    double lattice::parallelforwardbackwardlattice (parallelstate & parallelstate, const std::vector<float> & edgeacscores,
-                                                    const edgealignments & thisedgealignments, const float lmf, const float wp, 
-                                                    const float amf, const float boostingfactor, std::vector<double> & logpps,
-                                                    std::vector<double> & logalphas, std::vector<double> & logbetas, const bool returnEframescorrect, 
-                                                    const_array_ref<size_t> & uids, std::vector<double> & logEframescorrect, 
-                                                    std::vector<double> & Eframescorrectbuf, double & logEframescorrecttotal) const
-    {                                                                           //^^ TODO: remove this
-        vector<size_t> batchsizeforward;      // record the batch size that exclude the data dependency for forward
-        vector<size_t> batchsizebackward;     // record the batch size that exclude the data dependency for backward
-
-        size_t endindexforward = edges[0].E;
-        size_t countbatchforward = 0;
-
-        size_t endindexbackward = edges.back().S;
-        size_t countbatchbackward = 0;
-        foreach_index (j, edges)                    // compute the batch size info for kernel launches
-        {
-            if (edges[j].S < endindexforward)
-                countbatchforward++;                // note: we don't check forward because the order of end node is assured.
-            else
-            {
-                batchsizeforward.push_back (countbatchforward);
-                countbatchforward = 1;
-                endindexforward = edges[j].E;
-            }
-            const size_t backj = edges.size() -1 - j;
-            if (edges[backj].E > endindexbackward)
-            {
-                countbatchbackward++;
-                if (endindexbackward < edges[backj].S)
-                    endindexbackward = edges[backj].S;
-            }
-            else
-            {
-                batchsizebackward.push_back (countbatchbackward);
-                countbatchbackward = 1;
-                endindexbackward = edges[backj].S;
-            }
-        }
-        batchsizeforward.push_back (countbatchforward);
-        batchsizebackward.push_back (countbatchbackward);
-
-        std::vector<unsigned short> uidsuint(uids.size());       // actually we shall not do this, but as it will not take much time, let us just leave it here now.
-        foreach_index(i, uidsuint) uidsuint[i] = (unsigned short)uids[i];
-
-        double totalfwscore = 0.0f;
-        if (!parallelstate->emulation)
-        {
-
-            fprintf(stderr, "parallelforwardbackwardlattice: %d launches for forward, %d launches for backward\n", (int)batchsizeforward.size(), (int)batchsizebackward.size());
-
-            const bool allocateframescorrect = (returnEframescorrect || boostingfactor != 0.0f);
-            const bool copyuids = (returnEframescorrect || boostingfactor != 0.0f);
-            const bool allocateaccvectors = returnEframescorrect;
-            parallelstate->allocfwbwvectors (edges, nodes, uidsuint, allocateframescorrect, copyuids, allocateaccvectors);
-
-            std::unique_ptr<latticefunctions> latticefunctions (msra::cuda::newlatticefunctions());     // final CUDA call
-            latticefunctions->forwardbackwardlattice (&batchsizeforward[0], &batchsizebackward[0], batchsizeforward.size(), batchsizebackward.size(),
-                                                      parallelstate->spalignunitid, parallelstate->silalignunitid,
-                                                      *parallelstate->edgeacscoresgpu.get(), *parallelstate->edgesgpu.get(), 
-                                                      *parallelstate->nodesgpu.get(), *parallelstate->aligngpu.get(), 
-                                                      *parallelstate->alignresult.get(), *parallelstate->alignoffsetsgpu.get(), 
-                                                      *parallelstate->logppsgpu.get(), *parallelstate->logalphasgpu.get(), 
-                                                      *parallelstate->logbetasgpu.get(), lmf, wp, amf, boostingfactor,
-                                                      returnEframescorrect, *parallelstate->uidsgpu.get(), *parallelstate->senone2classmapgpu.get(), 
-                                                      *parallelstate->logaccalphasgpu.get(), *parallelstate->logaccbetasgpu.get(), 
-                                                      *parallelstate->logframescorrectedgegpu.get(), *parallelstate->logEframescorrectgpu.get(), 
-                                                      *parallelstate->Eframescorrectbufgpu.get(), logEframescorrecttotal, totalfwscore);
-        }
-        else            // emulation
-        {
-#ifndef TWO_CHANNEL
-            fprintf (stderr, "forbid invalid sil path\n");
-            const size_t alphabetanoderatio = 1;
-#else
-            const size_t alphabetanoderatio = 2;
-#endif
-            logpps.resize (edges.size());
-            logalphas.resize (alphabetanoderatio * nodes.size());
-            logbetas.resize (alphabetanoderatio * nodes.size());
-
-            std::vector<double> logaccalphas;
-            std::vector<double> logaccbetas;
-            std::vector<double> logframescorrectedge;
-            logframescorrectedge.resize (edges.size());
-
-            if (returnEframescorrect)
-            {
-                logaccalphas.resize (alphabetanoderatio * nodes.size());
-                logaccbetas.resize (alphabetanoderatio * nodes.size());
-
-                logEframescorrect.resize (edges.size());
-                Eframescorrectbuf.resize (edges.size());
-            }
-
-            totalfwscore = emulateforwardbackwardlattice (&batchsizeforward[0], &batchsizebackward[0], 
-                                                          batchsizeforward.size(), batchsizebackward.size(), 
-                                                          parallelstate->spalignunitid, parallelstate->silalignunitid,
-                                                          edgeacscores, edges, nodes, align,
-                                                          thisedgealignments.getalignmentsbuffer(), thisedgealignments.getalignoffsets(),
-                                                          logpps, logalphas, logbetas, lmf, wp, amf, boostingfactor, returnEframescorrect, uidsuint, parallelstate->senone2classmapcpuforgpu, 
-                                                          logaccalphas, logaccbetas, logframescorrectedge, logEframescorrect, Eframescorrectbuf, logEframescorrecttotal);
-
-        }
-        return totalfwscore;
-    }
-
-    // ------------------------------------------------------------------------
-    // parallel implementations of sMBR error updating step
-    // ------------------------------------------------------------------------
-    void lattice::parallelsMBRerrorsignal (parallelstate & parallelstate, const edgealignments & thisedgealignments, 
-                                           const std::vector<double> & logpps, const float amf, const std::vector<double> & logEframescorrect, 
-                                           const double logEframescorrecttotal, msra::math::ssematrixbase & errorsignal, msra::math::ssematrixbase & errorsignalneg) const
-    {
-        /*  time measurement for CUDA
-            cudaerrorcopyto:        3.058592 ms 
-            cudaerrorsignalsync:    0.356998 ms 
-            cudaerrorcopyback:      8.983703 ms  */ 
-
-        /*  time measurement for emulation
-            emuresettozeros:    102.979899 ms
-            emuerrorsignal:     336.407459 ms  */
-
-        if (!parallelstate->emulation)
-        {
-            // We allocate a pos and a neg buffer.
-            const bool cacheerrorsignalneg = true;
-            parallelstate->cacheerrorsignal (errorsignal, cacheerrorsignalneg);
-
-            std::unique_ptr<latticefunctions> latticefunctions (msra::cuda::newlatticefunctions());
-            latticefunctions->sMBRerrorsignal (*parallelstate->alignresult.get(), *parallelstate->alignoffsetsgpu.get(), *parallelstate->edgesgpu.get(),
-                                              *parallelstate->nodesgpu.get(), *parallelstate->logppsgpu.get(),amf, *parallelstate->logEframescorrectgpu.get(), 
-                                              logEframescorrecttotal,
-                                              *parallelstate->errorsignalgpu.get(), *parallelstate->errorsignalneggpu.get());
-
-            if (errorsignal.rows() > 0 && errorsignal.cols() > 0)
-            {
-                msra::cuda::FetchFromGPUMatrix<float>(*parallelstate->errorsignalgpu, errorsignal);
-            }
-        }
-        else
-        {
-            emulatesMBRerrorsignal (thisedgealignments.getalignmentsbuffer(), thisedgealignments.getalignoffsets(), edges, nodes, logpps, amf, logEframescorrect, logEframescorrecttotal, errorsignal, errorsignalneg);
-        }
-    }
-
-    // ------------------------------------------------------------------------
-    // parallel implementations of MMI error updating step
-    // ------------------------------------------------------------------------
-    void lattice::parallelmmierrorsignal (parallelstate & parallelstate, const edgealignments & thisedgealignments, 
-                                 const std::vector<double> & logpps, msra::math::ssematrixbase & errorsignal) const
-    {
-        if (!parallelstate->emulation)
-        {
-            const bool cacheerrorsignalneg = false;     // we do not need it in mmi mode
-            parallelstate->cacheerrorsignal (errorsignal, cacheerrorsignalneg);
-            
-            std::unique_ptr<latticefunctions> latticefunctions (msra::cuda::newlatticefunctions());
-            latticefunctions->mmierrorsignal (*parallelstate->alignresult.get(), *parallelstate->alignoffsetsgpu.get(), *parallelstate->edgesgpu.get(),
-                                               *parallelstate->nodesgpu.get(), *parallelstate->logppsgpu.get(), *parallelstate->errorsignalgpu.get());
-
-            //parallelstate->errorsignalgpu->fetch (0, errorsignal.rows(), 0, errorsignal.cols(), &errorsignal(0, 0), errorsignal.getcolstride(), true);
-        }
-        else
-        {
-            emulatemmierrorsignal (thisedgealignments.getalignmentsbuffer(), thisedgealignments.getalignoffsets(), edges, nodes, logpps, errorsignal);
-        }
-    }
+
+#include "latticearchive.h"     // we implement parts of class lattice
+#include "simple_checked_arrays.h"
+#include "simplesenonehmm.h"    // the model
+#include "ssematrix.h"          // the matrices
+#include "cudalattice.h"
+#include "latticefunctionskernels.h"    // for emulation
+#include "cudalatticeops.h"
+#include <numeric>              // for debug
+#include "cudalib.h"
+
+#ifndef CPUONLY
+#include "cublas_v2.h"
+#pragma comment (lib, "cublas.lib")
+
+namespace msra { namespace cuda {
+
+    typedef std::string cublasfailure;
+    static void operator|| (cublasStatus_t rc, const cublasfailure & msg)
+    {
+        if (rc != CUBLAS_STATUS_SUCCESS)
+        {
+            char buf[1000];
+            sprintf_s(buf, sizeof(buf), "%s: cublas error code %d", msg.c_str(), rc);    // ... TODO: add error message
+            throw std::runtime_error(buf);
+        }
+    }
+
+    // TODO: Add a function to Matrix type to do this instead of directly calling cubloas method here
+    template <typename ElemType>
+    void FetchFromGPUMatrix(const Microsoft::MSR::CNTK::Matrix<ElemType>& gpuMatrix, msra::math::ssematrixbase& cpuMatrix)
+    {
+        cublasGetMatrix((int)cpuMatrix.rows(), (int)cpuMatrix.cols(), sizeof(float),
+                        gpuMatrix.BufferPointer(), (int)gpuMatrix.GetNumCols(),
+                        &cpuMatrix(0, 0), (int)cpuMatrix.getcolstride()) || cublasfailure("cublasGetMatrix");
+    }
+}}
+#endif // CPUONLY
+
+#define TWO_CHANNEL         // [v-hansu]
+using namespace msra::cuda;
+
+namespace msra { namespace lattices {
+
+    // emulation support
+    struct dim3
+    {
+        size_t x, y, z;
+        dim3(size_t x = 1, size_t y = 1, size_t z = 1) : x(x), y(y), z(z){}
+    };
+
+    static dim3 blockIdx, gridDim, threadIdx, blockDim;
+
+    template<typename FUNC>
+    __forceinline void emulatecuda (const dim3 & b, const dim3 & t, FUNC f)
+    {
+        gridDim = b;
+        blockDim = t;
+        for (blockIdx.x = 0; blockIdx.x < gridDim.x; blockIdx.x++)
+            for (blockIdx.y = 0; blockIdx.y < gridDim.y; blockIdx.y++)
+                for (blockIdx.z = 0; blockIdx.z < gridDim.z; blockIdx.z++)
+                    for (threadIdx.z = 0; threadIdx.z < blockDim.z; threadIdx.z++)
+                        for (threadIdx.y = 0; threadIdx.y < blockDim.y; threadIdx.y++)
+                            for (threadIdx.x = 0; threadIdx.x < blockDim.x; threadIdx.x++)
+                                f();
+    }
+
+    void setvaluej (std::vector<double> & thisvector, double value, size_t nelem)
+    {
+        const size_t tpb = blockDim.x * blockDim.y;       // total #threads in a block
+        const size_t jinblock = threadIdx.x + threadIdx.y * blockDim.x;
+        const size_t j = jinblock + blockIdx.x * tpb;
+        if (j < nelem)       // note: will cause issues if we ever use __synctreads()
+        {
+            msra::lattices::latticefunctionskernels::setvaluej (j, thisvector, value);
+        }
+    }
+
+    void expdiffj (std::vector<double> & Eframescorrectbuf, double & logEframescorrecttotal, size_t nelem, std::vector<double> & logEframescorrect)
+    {
+        const size_t tpb = blockDim.x * blockDim.y;       // total #threads in a block
+        const size_t jinblock = threadIdx.x + threadIdx.y * blockDim.x;
+        const size_t j = jinblock + blockIdx.x * tpb;
+        if (j < nelem)       // note: will cause issues if we ever use __synctreads()
+        {
+            logEframescorrect[j] = (float)(Eframescorrectbuf[j] - logEframescorrecttotal);
+        }
+    }
+    // this must be identical to an actual CUDA kernel (except for the input data types: vectorref -> std::vector)
+    void edgealignmentj (const std::vector<lrhmmdef> & hmms, const std::vector<lr3transP> & transPs, const size_t spalignunitid, const size_t silalignunitid,
+                         const std::vector<msra::lattices::nodeinfo> & nodes, const std::vector<msra::lattices::edgeinfowithscores> & edges, 
+                         const std::vector<msra::lattices::aligninfo> & aligns,
+                         const msra::math::ssematrixbase & logLLs, const std::vector<unsigned int> & alignoffsets, 
+                         std::vector<unsigned short> & backptrstorage, const std::vector<size_t> & backptroffsets,
+                         std::vector<unsigned short> & alignresult, std::vector<float> & edgeacscores)
+    {
+        // this function identifies which element in the grid we are, and then passes to the actual function that does stuff
+        // compute j; but check if it is in range; return if not
+        const size_t tpb = blockDim.x * blockDim.y;       // total #threads in a block
+        const size_t jinblock = threadIdx.x + threadIdx.y * blockDim.x;
+        const size_t j = jinblock + blockIdx.x * tpb;
+        if (j < edges.size())       // note: will cause issues if we ever use __synctreads()
+        {
+            msra::lattices::latticefunctionskernels::edgealignmentj (j, hmms, transPs, spalignunitid, silalignunitid, logLLs, nodes, edges, aligns,
+                                                                     alignoffsets, backptrstorage, backptroffsets, alignresult, edgeacscores);
+        }
+    }
+
+    void forwardlatticej (const size_t batchsize, const size_t startindex, const std::vector<float> & edgeacscores, 
+                          const size_t spalignunitid, const size_t silalignunitid,
+                          const std::vector<msra::lattices::edgeinfowithscores> & edges, const std::vector<msra::lattices::nodeinfo> & nodes, 
+                          const std::vector<msra::lattices::aligninfo> & aligns, 
+                          const std::vector<unsigned short> & alignments, const std::vector<unsigned int> & alignmentoffsets,
+                          std::vector<double> & logalphas, float lmf, float wp, float amf, const float boostingfactor, 
+                          const std::vector<unsigned short> & uids, const std::vector<unsigned short> & senone2classmap, const bool returnEframescorrect,
+                          std::vector<double> & logframescorrectedge, std::vector<double> & logaccalphas)
+    {
+        const size_t shufflemode = 1;
+        const size_t j = msra::lattices::latticefunctionskernels::shuffle (threadIdx.x, blockDim.x, threadIdx.y, blockDim.y, blockIdx.x, gridDim.x, shufflemode);
+        if (j < batchsize)       // note: will cause issues if we ever use __synctreads() in forwardlatticej
+        {
+            msra::lattices::latticefunctionskernels::forwardlatticej (j + startindex, edgeacscores, spalignunitid, silalignunitid, edges, nodes, aligns, alignments, alignmentoffsets, 
+                                                                      logalphas, lmf, wp, amf, boostingfactor, uids, senone2classmap, returnEframescorrect, logframescorrectedge, logaccalphas);
+        }
+    }
+
+    void backwardlatticej (const size_t batchsize, const size_t startindex, const std::vector<float> & edgeacscores, 
+                           const size_t spalignunitid, const size_t silalignunitid,
+                           const std::vector<msra::lattices::edgeinfowithscores> & edges, 
+                           const std::vector<msra::lattices::nodeinfo> & nodes, 
+                           const std::vector<msra::lattices::aligninfo> & aligns, const double totalfwscore, 
+                           std::vector<double> & logpps, std::vector<double> & logalphas, std::vector<double> & logbetas, 
+                           float lmf, float wp, float amf, const float boostingfactor, const bool returnEframescorrect, std::vector<double> & logframescorrectedge, 
+                           std::vector<double> & logaccalphas, std::vector<double> & Eframescorrectbuf, std::vector<double> & logaccbetas)
+    {
+        const size_t tpb = blockDim.x * blockDim.y;       // total #threads in a block
+        const size_t jinblock = threadIdx.x + threadIdx.y * blockDim.x;
+        const size_t j = jinblock + blockIdx.x * tpb;
+        if (j < batchsize)       // note: will cause issues if we ever use __synctreads() in backwardlatticej
+        {
+            msra::lattices::latticefunctionskernels::backwardlatticej (j + startindex, edgeacscores, spalignunitid, silalignunitid,
+                                                                       edges, nodes, aligns, totalfwscore, logpps, logalphas, 
+                                                                       logbetas, lmf, wp, amf, boostingfactor, returnEframescorrect, logframescorrectedge, 
+                                                                       logaccalphas, Eframescorrectbuf, logaccbetas);
+        }
+    }
+
+    void sMBRerrorsignalj (const std::vector<unsigned short> & alignstateids, const std::vector<unsigned int> & alignoffsets,
+                           const std::vector<msra::lattices::edgeinfowithscores> & edges, const std::vector<msra::lattices::nodeinfo> & nodes, 
+                           const std::vector<double> & logpps, const float amf, const std::vector<double> & logEframescorrect,
+                           const double logEframescorrecttotal, msra::math::ssematrixbase & errorsignal, msra::math::ssematrixbase & errorsignalneg)
+    {
+        const size_t shufflemode = 3;
+        const size_t j = msra::lattices::latticefunctionskernels::shuffle (threadIdx.x, blockDim.x, threadIdx.y, blockDim.y, blockIdx.x, gridDim.x, shufflemode);
+        if (j < edges.size())       // note: will cause issues if we ever use __synctreads()
+        {
+            msra::lattices::latticefunctionskernels::sMBRerrorsignalj (j, alignstateids, alignoffsets, edges, nodes, logpps, amf, logEframescorrect, logEframescorrecttotal,
+                                                                       errorsignal, errorsignalneg);
+        }
+    }
+
+    void stateposteriorsj (const std::vector<unsigned short> & alignstateids, const std::vector<unsigned int> & alignoffsets,
+                           const std::vector<msra::lattices::edgeinfowithscores> & edges, const std::vector<msra::lattices::nodeinfo> & nodes, 
+                           const std::vector<double> & logqs, msra::math::ssematrixbase & logacc)
+    {
+        const size_t shufflemode = 3;
+        const size_t j = msra::lattices::latticefunctionskernels::shuffle (threadIdx.x, blockDim.x, threadIdx.y, blockDim.y, blockIdx.x, gridDim.x, shufflemode);
+        if (j < edges.size())       // note: will cause issues if we ever use __synctreads()
+        {
+            msra::lattices::latticefunctionskernels::stateposteriorsj (j, alignstateids, alignoffsets, edges, nodes, logqs, logacc);
+        }
+    }
+
+    void checkshuffle (std::vector<int> & checkvector1, std::vector<int> & checkvector2, size_t shufflemode)
+    {
+        const size_t j = msra::lattices::latticefunctionskernels::shuffle (threadIdx.x, blockDim.x, threadIdx.y, blockDim.y, blockIdx.x, gridDim.x, shufflemode);
+        if (j < checkvector1.size())
+        {
+            checkvector1[j] = -1;
+        }
+        if (j < checkvector2.size())
+        {
+            checkvector2[j] -= 1;
+        }
+    }
+
+    void errorcomputationi (msra::math::ssematrixbase & errorsignal, msra::math::ssematrixbase & errorsignalneg, float amf)
+    {
+        const size_t i = threadIdx.x + (blockIdx.x * blockDim.x);
+        if (i >= errorsignal.rows())
+            return;
+        // clear all columns
+        const size_t m = errorsignal.cols();
+        for (size_t j = 0; j < m; j++)
+            errorsignal(i,j) = (expf(errorsignal(i,j)) - expf(errorsignalneg(i,j)))/amf;
+    }
+
+    void weightedcomponentexpproducts (const msra::math::ssematrixbase & loggammas, const msra::math::ssematrixbase & logEframescorrect, 
+                                       const double logEframecorrecttotal, const float kappa, msra::math::ssematrixbase & errorsignal)
+    {
+        const size_t s = threadIdx.x + (blockIdx.x * blockDim.x);
+        if (s < errorsignal.rows())
+        {
+            msra::lattices::latticefunctionskernels::computesMBRerrorsignals (s, loggammas, logEframescorrect, logEframecorrecttotal, kappa, errorsignal);
+        }
+    }
+
+    // this function behaves as its CUDA counterpart, except that it takes CPU-side std::vectors for everything
+    // this must be identical to CUDA kernel-launch function in -ops class (except for the input data types: vectorref -> std::vector)
+    static void emulateedgealignment (const std::vector<lrhmmdef> & hmms, const std::vector<lr3transP> & transPs, const size_t spalignunitid, const size_t silalignunitid,
+                                      const std::vector<msra::lattices::nodeinfo> & nodes, const std::vector<msra::lattices::edgeinfowithscores> & edges, 
+                                      const std::vector<msra::lattices::aligninfo> & aligns,
+                                      const msra::math::ssematrixbase & logLLs, const std::vector<unsigned int> & alignoffsets, 
+                                      std::vector<unsigned short> & backptrstorage, const std::vector<size_t> & backptroffsets,
+                                      std::vector<unsigned short> & alignresult, std::vector<float> & edgeacscores)
+    {
+        // TODO: This function is about determining the parallelization layout
+        const size_t numedges = edges.size();
+        dim3 t (32, 8);
+        const size_t tpb = t.x * t.y;
+        dim3 b ((unsigned int) ((numedges + tpb - 1) / tpb));
+        emulatecuda (b, t, [&]() { edgealignmentj (hmms, transPs, spalignunitid, silalignunitid, nodes, edges, aligns, logLLs, alignoffsets, backptrstorage, backptroffsets, alignresult, edgeacscores); });
+    }
+
+    static double emulateforwardbackwardlattice (const size_t * batchsizeforward, const size_t * batchsizebackward, 
+                                                 const size_t numlaunchforward, const size_t numlaunchbackward,
+                                                 const size_t spalignunitid, const size_t silalignunitid,
+                                                 const std::vector<float> & edgeacscores,
+                                                 const std::vector<msra::lattices::edgeinfowithscores> & edges, const std::vector<msra::lattices::nodeinfo> & nodes,
+                                                 const std::vector<msra::lattices::aligninfo> & aligns,
+                                                 const std::vector<unsigned short> & alignments, const std::vector<unsigned int> & alignoffsets,
+                                                 std::vector<double> & logpps, std::vector<double> & logalphas, std::vector<double> & logbetas,
+                                                 const float lmf, const float wp, const float amf, const float boostingfactor, const bool returnEframescorrect, 
+                                                 const std::vector<unsigned short> & uids, const std::vector<unsigned short> & senone2classmap, 
+                                                 std::vector<double> & logaccalphas, std::vector<double> & logaccbetas, std::vector<double> & logframescorrectedge, 
+                                                 std::vector<double> & logEframescorrect, std::vector<double> & Eframescorrectbuf, double & logEframescorrecttotal)
+    {
+        Eframescorrectbuf;      // TODO: remove this [v-hansu]
+        dim3 t (32, 8);
+        const size_t tpb = t.x * t.y;
+        dim3 b ((unsigned int) ((logalphas.size() + tpb - 1) / tpb));
+        emulatecuda (b, t, [&]() { setvaluej (logalphas, LOGZERO, logalphas.size());});
+        emulatecuda (b, t, [&]() { setvaluej (logbetas, LOGZERO, logbetas.size());});
+        emulatecuda (b, t, [&]() { setvaluej (logaccalphas, LOGZERO, logaccalphas.size());});
+        emulatecuda (b, t, [&]() { setvaluej (logaccbetas, LOGZERO, logaccbetas.size());});
+
+        logalphas.front() = 0;
+        logbetas[nodes.size() -1] = 0;
+
+        // forward pass
+
+        size_t startindex = 0;
+        for (size_t i = 0; i < numlaunchforward; i++)
+        {
+            dim3 b ((unsigned int) ((batchsizeforward[i] + tpb - 1) / tpb));
+            emulatecuda (b, t, [&]() { forwardlatticej (batchsizeforward[i], startindex, edgeacscores, spalignunitid, silalignunitid, edges, nodes, aligns, alignments, alignoffsets,
+                                                        logalphas, lmf, wp, amf, boostingfactor, uids, senone2classmap, returnEframescorrect, logframescorrectedge, logaccalphas);} ); 
+            startindex += batchsizeforward[i];
+        }
+        double totalfwscore = logalphas[nodes.size() - 1];
+        double totalfwacc;
+        if (returnEframescorrect)
+        {
+            totalfwacc = logaccalphas[nodes.size() - 1];
+            totalfwacc -= totalfwscore;
+        }
+
+        // backward pass
+        startindex = edges.size();
+        for (size_t i = 0; i < numlaunchbackward; i++)
+        {
+            dim3 b ((unsigned int) ((batchsizebackward[i] + tpb - 1) / tpb));
+            emulatecuda (b, t, [&]() { backwardlatticej (batchsizebackward[i], startindex - batchsizebackward[i], edgeacscores, 
+                                                         spalignunitid, silalignunitid, edges, nodes, aligns, 
+                                                         totalfwscore, logpps, logalphas, logbetas, lmf, wp, amf, boostingfactor, 
+                                                         returnEframescorrect, logframescorrectedge, logaccalphas, logEframescorrect, logaccbetas); }); 
+            startindex -= batchsizebackward[i];
+        }
+        double totalbwscore = logbetas.front();
+        if (returnEframescorrect)
+            logEframescorrecttotal = logaccbetas.front() - totalbwscore;
+
+#if 1   //check for matching
+        double difffwbw = totalfwscore - totalbwscore;
+        double absdifffwbw = difffwbw > 0 ? difffwbw : 0 - difffwbw;
+
+        if (absdifffwbw / nodes.size() > 1e-4)
+            fprintf (stderr, "forwardbackward: WARNING: lattice fw and bw scores %.10f vs. %.10f (%d nodes/%d edges)\n", (float) totalfwscore, (float) totalbwscore, (int) nodes.size(), (int) edges.size());
+#endif
+        return totalfwscore;
+    }
+    // this function behaves as its CUDA conterparts, except that it takes CPU-side std::vectors for everything
+    // this must be identical to CUDA kernel-launch function in -ops class (except for the input data types: vectorref -> std::vector)
+    static void emulatesMBRerrorsignal (const std::vector<unsigned short> & alignstateids, const std::vector<unsigned int> & alignoffsets, 
+                                        const std::vector<msra::lattices::edgeinfowithscores> & edges, const std::vector<msra::lattices::nodeinfo> & nodes, 
+                                        const std::vector<double> & logpps, const float amf,
+                                        const std::vector<double> & logEframescorrect, const double logEframescorrecttotal,
+                                        msra::math::ssematrixbase & errorsignal, msra::math::ssematrixbase & errorsignalneg) 
+    {
+
+        const size_t numedges = edges.size();
+        dim3 t (32, 8);
+        const size_t tpb = t.x * t.y;
+        foreach_coord (i, j, errorsignal)
+            errorsignal(i,j) = errorsignalneg(i,j) = LOGZERO;
+        dim3 b ((unsigned int) ((numedges + tpb - 1) / tpb));
+        emulatecuda (b, t, [&]() { sMBRerrorsignalj (alignstateids, alignoffsets, edges, nodes, logpps, amf, logEframescorrect, logEframescorrecttotal, errorsignal, errorsignalneg); });
+        dim3 b1 ((((unsigned int) errorsignal.rows())+31)/32);
+        emulatecuda (b1, 32, [&]() { errorcomputationi (errorsignal, errorsignalneg, amf); });
+    }
+
+    // this function behaves as its CUDA conterparts, except that it takes CPU-side std::vectors for everything
+    // this must be identical to CUDA kernel-launch function in -ops class (except for the input data types: vectorref -> std::vector)
+    static void emulatemmierrorsignal (const std::vector<unsigned short> & alignstateids, const std::vector<unsigned int> & alignoffsets, 
+                                       const std::vector<msra::lattices::edgeinfowithscores> & edges, const std::vector<msra::lattices::nodeinfo> & nodes, 
+                                       const std::vector<double> & logpps, msra::math::ssematrixbase & errorsignal) 
+    {
+        const size_t numedges = edges.size();
+        dim3 t (32, 8);
+        const size_t tpb = t.x * t.y;
+        foreach_coord (i, j, errorsignal)
+            errorsignal(i,j) = LOGZERO;
+        dim3 b ((unsigned int) ((numedges + tpb - 1) / tpb));
+        emulatecuda (b, t, [&]() { stateposteriorsj (alignstateids, alignoffsets, edges, nodes, logpps, errorsignal);});
+        foreach_coord (i, j, errorsignal)
+            errorsignal(i,j) = expf(errorsignal(i,j));
+    }
+
+    // this function behaves as its CUDA conterparts, except that it takes CPU-side std::vectors for everything
+    // this must be identical to CUDA kernel-launch function in -ops class (except for the input data types: vectorref -> std::vector)
+    /*static*/ void emulatestateposteriors (const std::vector<unsigned short> & alignstateids, const std::vector<unsigned int> & alignoffsets, 
+                                            const std::vector<msra::lattices::edgeinfowithscores> & edges, const std::vector<msra::lattices::nodeinfo> & nodes, 
+                                            const std::vector<double> & logqs, msra::math::ssematrixbase & logacc) 
+    {
+        foreach_coord (i, j, logacc)
+            logacc(i,j) = LOGZERO;
+        const size_t numedges = edges.size();
+        dim3 t (32, 8);
+        const size_t tpb = t.x * t.y;
+        dim3 b ((unsigned int) ((numedges + tpb - 1) / tpb));
+        emulatecuda (b, t, [&]() { stateposteriorsj (alignstateids, alignoffsets, edges, nodes, logqs, logacc); });
+    }
+
+    // -----------------------------------------------------------------------
+    // parallelstate (-impl) --holds variables for CUDA access
+    // -----------------------------------------------------------------------
+
+    struct parallelstateimpl
+    {
+        bool emulation;
+        parallelstateimpl() : emulation (false),    // change this to true to switch to emulation
+            // models
+            lr3transPgpu (msra::cuda::newlr3transPvector()), hmmsgpu (msra::cuda::newlrhmmdefvector()), spalignunitid (SIZE_MAX), silalignunitid (SIZE_MAX),
+            // current lattice, logLLs, and return values
+            edgesgpu (msra::cuda::newedgeinfovector()), nodesgpu (msra::cuda::newnodeinfovector()), aligngpu (msra::cuda::newaligninfovector()),
+            alignresult (msra::cuda::newushortvector()), alignoffsetsgpu (msra::cuda::newuintvector()),
+            edgeacscoresgpu(msra::cuda::newfloatvector()), cudalogLLs(new Microsoft::MSR::CNTK::Matrix<float>()), logppsgpu(msra::cuda::newdoublevector()),
+            logalphasgpu (msra::cuda::newdoublevector()), logbetasgpu (msra::cuda::newdoublevector()), logaccalphasgpu (msra::cuda::newdoublevector()),
+            logaccbetasgpu (msra::cuda::newdoublevector()), logframescorrectedgegpu (msra::cuda::newdoublevector()), Eframescorrectbufgpu (msra::cuda::newdoublevector()), 
+            logEframescorrectgpu (msra::cuda::newdoublevector()), uidsgpu (msra::cuda::newushortvector()), senone2classmapgpu (msra::cuda::newushortvector()),
+            errorsignalgpu(new Microsoft::MSR::CNTK::Matrix<float>()), errorsignalneggpu(new Microsoft::MSR::CNTK::Matrix<float>()), errorsignalgpustorage(new Microsoft::MSR::CNTK::Matrix<float>()),
+            errorsignalneggpustorage(new Microsoft::MSR::CNTK::Matrix<float>()), backptrstoragegpu(msra::cuda::newushortvector()), backptroffsetsgpu(msra::cuda::newsizetvector())
+        {
+        }
+
+        // models
+
+        std::unique_ptr<lr3transPvector> lr3transPgpu;
+        std::unique_ptr<lrhmmdefvector> hmmsgpu;
+
+        /*lr3transPvector* lr3transPgpu;
+        lrhmmdefvector* hmmsgpu;*/
+        size_t spalignunitid;
+        size_t silalignunitid;
+        // models for use with emulation
+        std::vector<msra::lattices::lrhmmdef> hmmscpuforgpu;
+        std::vector<lr3transP> lr3transPcpuforgpu;
+        std::vector<unsigned short> senone2classmapcpuforgpu;
+
+        // this caches the models over
+        // static_assert (sizeof (lr3transP) == 32, "unexpected size of lr3transP");
+        // TOOD: give this function a proper name
+        static_assert (sizeof (lrhmmdef) == 8, "unexpected size of lrhmmdef");
+        void cachehset (const msra::asr::simplesenonehmm & hset, mbrclassdefinition mbrclassdef)
+        {
+            // only copy once
+            // TODO: this can only be cached once --but there is no check whether a different model is passed
+            if (lr3transPgpu->size() > 0)
+                throw std::logic_error ("cachehset: cannot bind to multiple model sets");
+
+            auto_timer copyhmms;
+            // transPs
+            lr3transPcpuforgpu.resize (hset.transPs.size());
+            const std::vector<msra::asr::simplesenonehmm::transP> & transPs = hset.transPs;
+            spalignunitid = hset.gethmmid ("sp");
+            silalignunitid = hset.gethmmid ("sil");
+
+            foreach_index (i, transPs)
+            {
+                const size_t numstates = transPs[i].getnumstates();
+
+                lr3transPcpuforgpu[i].numstates = numstates;
+                for(int m = 0; m < numstates+1; m++)
+                {
+
+                    for(int n = 0; n < numstates+1; n++)
+                    {
+                        lr3transPcpuforgpu[i].loga[m][n] = transPs[i](m-1, n);
+                    }
+                }
+            }
+            
+            lr3transPgpu->assign (lr3transPcpuforgpu, false);
+
+            if (mbrclassdef == monophone)
+            {
+                const auto & sphmm = hset.gethmm (spalignunitid);
+                const auto & silhmm = hset.gethmm (silalignunitid);
+                const size_t numsenones = hset.getnumsenone();
+                senone2classmapcpuforgpu.resize(numsenones);
+                for (size_t i = 0; i < numsenones; i++)
+                {
+                    if (hset.statebelongstohmm (i, sphmm) || hset.statebelongstohmm (i, silhmm))
+                        senone2classmapcpuforgpu[i] = silhmm.transPindex;
+                    else
+                        senone2classmapcpuforgpu[i] = (unsigned short) hset.senonetransP(i);
+                }
+                senone2classmapgpu->assign (senone2classmapcpuforgpu, false);
+            }
+
+            // else // mbrclassdefinition:: senones has no mapping 
+
+            // hmm defs
+            hmmscpuforgpu.resize (hset.hmms.size());
+            const std::vector<msra::asr::simplesenonehmm::hmm> & hmms = hset.hmms;
+            foreach_index (i, hmmscpuforgpu)
+            {
+                hmmscpuforgpu[i].numstates = (unsigned char) hmms[i].getnumstates();
+                if (hmmscpuforgpu[i].numstates != hmms[i].getnumstates())
+                    throw std::logic_error("parallelforwardbackwardalign : hmms.numstates is out of range of unsigned char");
+
+                for (size_t m = 0; m < hmmscpuforgpu[i].numstates; m++)
+                {
+                    hmmscpuforgpu[i].senoneids[m] = (unsigned short) hmms[i].getsenoneid(m);
+                    if (hmmscpuforgpu[i].senoneids[m] != hmms[i].getsenoneid(m))
+                        throw std::logic_error("parallelforwardbackwardalign : hmms.numstates is out of range of unsigned short");
+                }
+
+                hmmscpuforgpu[i].transPindex = (unsigned short) hmms[i].gettransPindex();
+                if (hmmscpuforgpu[i].transPindex != hmms[i].gettransPindex())
+                    throw std::logic_error("parallelforwardbackwardalign : hmms.transPindex is out of range of unsigned short");
+            }
+            hmmsgpu->assign (hmmscpuforgpu, true/*sync*/);  // need to sync if we free the memory right after (and we won't buy much from async)
+            copyhmms.show("copyhmms");      // 246.776281 ms  --note: forgot hmmsgpu
+
+            // if we are not emulating then we will delete our CPU-side copy to save memory
+            if (!emulation)
+            {
+                lr3transPcpuforgpu.clear();
+                senone2classmapcpuforgpu.clear();
+                hmmscpuforgpu.clear();
+            }
+#ifdef FORBID_INVALID_SIL_PATH
+            fprintf (stderr, "forbid invalid sil path\n");      // [v-hansu] might be inappropriate to print here, but it is convenient.
+#endif
+        }
+        // check that we got a model and the right one
+        void validatehset (const msra::asr::simplesenonehmm & hset)
+        {
+            if (hmmsgpu->size() != hset.hmms.size() || lr3transPgpu->size() != hset.transPs.size())
+                throw std::logic_error ("validatehset: not bound to hset or to wrong hset");
+        }
+
+        // current lattice
+        std::unique_ptr<edgeinfowithscoresvector> edgesgpu;
+        std::unique_ptr<nodeinfovector> nodesgpu;
+        std::unique_ptr<aligninfovector> aligngpu;
+        std::unique_ptr<ushortvector> alignresult;  // concatenated alignments; edges[j]'s alignment starts at offset alignoffsets[j]
+        std::unique_ptr<msra::cuda::uintvector> alignoffsetsgpu;
+        std::unique_ptr<floatvector> edgeacscoresgpu;
+        std::unique_ptr<Microsoft::MSR::CNTK::Matrix<float>> cudalogLLs;
+        
+        std::unique_ptr<doublevector> logppsgpu;
+        std::unique_ptr<doublevector> logalphasgpu;
+        std::unique_ptr<doublevector> logbetasgpu;
+        std::unique_ptr<doublevector> logaccalphasgpu;
+        std::unique_ptr<doublevector> logaccbetasgpu;
+
+        std::unique_ptr<doublevector> logframescorrectedgegpu;
+        std::unique_ptr<doublevector> Eframescorrectbufgpu;
+        std::unique_ptr<doublevector> logEframescorrectgpu;
+
+        std::unique_ptr<ushortvector> backptrstoragegpu;
+        std::unique_ptr<sizetvector> backptroffsetsgpu;
+
+        std::unique_ptr<ushortvector> uidsgpu;
+        std::unique_ptr<ushortvector> senone2classmapgpu;
+
+        std::unique_ptr<Microsoft::MSR::CNTK::Matrix<float>> errorsignalgpustorage;
+        std::unique_ptr<Microsoft::MSR::CNTK::Matrix<float>> errorsignalneggpustorage;
+        std::unique_ptr<Microsoft::MSR::CNTK::Matrix<float>> errorsignalgpu;
+        std::unique_ptr<Microsoft::MSR::CNTK::Matrix<float>> errorsignalneggpu;
+
+        // cache current lattice
+        // This is a weird mix of const/non-const and private lattice data... :(
+        template<class edgestype, class nodestype, class aligntype, class edgealignments, class backpointers>
+        void setutterancedata (const edgestype & edges, const nodestype & nodes, const aligntype & align,
+                               const msra::math::ssematrixbase & /*logLLs*/, std::vector<float> & edgeacscores, 
+                               edgealignments & edgeAlignments, backpointers & backPointers)
+        {
+            // lattice data
+            edgesgpu->assign (edges, false);
+            nodesgpu->assign (nodes, false);
+            aligngpu->assign (align, false);
+            alignoffsetsgpu->assign (edgeAlignments.getalignoffsets(), false);
+            backptrstoragegpu->allocate (backPointers.getbackptrstoragesize());
+            backptroffsetsgpu->assign (backPointers.getbackptroffsets(), false);
+
+#ifndef PARALLEL_SIL
+            alignresult->assign (edgeAlignments.getalignmentsbuffer(), false);
+            edgeacscoresgpu->assign (edgeacscores, false);
+#else
+            alignresult->allocate (edgeAlignments.getalignbuffersize());
+            edgeacscoresgpu->allocate (edges.size());
+            edgeacscores;               // reference to make compilor happy
+#endif
+
+            // LLs
+            //zhaorui
+            /*cudalogLLs->allocate (logLLs.rows(), logLLs.cols());
+            cudalogLLs->assign(0, logLLs.rows(), 0, logLLs.cols(), &logLLs(0,0), logLLs.getcolstride(), true);  // doing this last with 'true' so we can measure time better; maybe remove later*/
+
+        }
+        //template<class ElemType>
+        void setloglls(const Microsoft::MSR::CNTK::Matrix<float>& loglls)
+        {
+            *cudalogLLs = loglls;
+        }
+        void getgamma(Microsoft::MSR::CNTK::Matrix<float>& loglls)
+        {
+            loglls = *errorsignalgpu;
+        }
+        template<class edgealignments>
+        void copyalignments (edgealignments & edgeAlignments)
+        {
+            alignresult->fetch(edgeAlignments.getalignmentsbuffer(), true);
+        }
+
+        // [v-hansu] allocate memory for vectors relating to forward-backward
+        // allocateaccvectors implies return Eframecorrect
+        template<class edgestype, class nodestype>
+        void allocfwbwvectors (const edgestype & edges, const nodestype & nodes, const std::vector<unsigned short> & uids, 
+                               const bool allocateframescorrect, const bool copyuids, const bool allocateaccvectors)
+        {
+            logppsgpu->allocate (edges.size());
+#ifndef TWO_CHANNEL
+            const size_t alphabetanoderatio = 1;
+#else
+            const size_t alphabetanoderatio = 2;
+#endif
+            logalphasgpu->allocate (alphabetanoderatio * nodes.size());
+            logbetasgpu->allocate (alphabetanoderatio * nodes.size());
+
+            if (allocateframescorrect)
+                logframescorrectedgegpu->allocate (edges.size());
+
+            if (copyuids)
+                uidsgpu->assign (uids, true);
+
+            if (allocateaccvectors)
+            {
+                logaccalphasgpu->allocate (alphabetanoderatio * nodes.size());
+                logaccbetasgpu->allocate (alphabetanoderatio * nodes.size());
+
+                Eframescorrectbufgpu->allocate (edges.size());
+                logEframescorrectgpu->allocate (edges.size());
+
+            }
+        }
+
+        // check if gpumatrixstorage supports size of cpumatrix, if not allocate. set gpumatrix to part of gpumatrixstorage
+        void cacheerrorsignal (const msra::math::ssematrixbase & errorsignal, const bool cacheerrsignalneg)
+        {
+            if (errorsignalgpustorage->GetNumRows() != 0 && errorsignalgpustorage->GetNumRows() != errorsignal.rows())
+                throw::logic_error ("gpumatrixstorage->rows() shall be fixed once allocated");
+            if (errorsignalgpustorage->GetNumCols() < errorsignal.cols())
+                errorsignalgpustorage->Resize(errorsignal.rows(), errorsignal.cols());
+            *errorsignalgpu = errorsignalgpustorage->ColumnSlice(0, errorsignal.cols());
+
+            if (cacheerrsignalneg)
+            {
+                if (errorsignalneggpustorage->GetNumRows() != 0 && errorsignalneggpustorage->GetNumRows() != errorsignal.rows())
+                    throw::logic_error ("gpumatrixstorage->rows() shall be fixed once allocated");
+                if (errorsignalneggpustorage->GetNumCols() < errorsignal.cols())
+                    errorsignalneggpustorage->Resize(errorsignal.rows(), errorsignal.cols());
+                *errorsignalneggpu = errorsignalneggpustorage->ColumnSlice(0, errorsignal.cols());
+            }
+        }
+
+        void getedgeacscores (std::vector<float> & edgeacscores)
+        {
+            edgeacscores.resize (edgeacscoresgpu->size());
+            edgeacscoresgpu->fetch (edgeacscores, true);
+        }
+
+        void getedgealignments (std::vector<unsigned short> & edgealignments)
+        {
+            edgealignments.resize (alignresult->size());
+            alignresult->fetch (edgealignments, true);
+        }
+    };
+
+    void lattice::parallelstate::setmode(bool pcpumode)
+    {
+        
+        if (!pcpumode)
+        {
+            pimpl = new parallelstateimpl();
+        }
+        else
+        {
+            delete pimpl;
+            pimpl = NULL;
+        }
+        // else we leave it at NULL
+    }
+
+    void lattice::parallelstate::release(bool pcpumode)
+    {
+        if (!pcpumode)
+        {
+           /* if (pimpl != NULL)
+            {
+                delete pimpl;
+                pimpl = NULL;
+            }*/
+        }
+    }
+    lattice::parallelstate::parallelstate() { pimpl = nullptr; }
+    lattice::parallelstate::~parallelstate() { delete pimpl; }
+    void lattice::parallelstate::entercomputation (const msra::asr::simplesenonehmm & hset, const mbrclassdefinition mbrclassdef) { pimpl->cachehset (hset, mbrclassdef);  }    // pass models in (to GPU) //TODO: rethink the naming of this function
+    void lattice::parallelstate::copyalignments (edgealignments & edgealignments) { pimpl->copyalignments (edgealignments); }
+    const size_t lattice::parallelstate::getsilunitid () { return pimpl->silalignunitid; }
+    void lattice::parallelstate::getedgeacscores (std::vector<float> & edgeacscores) { pimpl->getedgeacscores (edgeacscores); }
+    void lattice::parallelstate::getedgealignments (std::vector<unsigned short> & edgealignments) { pimpl->getedgealignments (edgealignments); }
+    //template<class ElemType> 
+    void lattice::parallelstate::setloglls(const Microsoft::MSR::CNTK::Matrix<float>& loglls) { pimpl->setloglls(loglls); }
+
+    // TODO: Overload to enable compilation for DoublePrecision though its currently unsupported
+    void lattice::parallelstate::setloglls(const Microsoft::MSR::CNTK::Matrix<double>& /*loglls*/) 
+    {
+        throw::logic_error("Double precision not supported for sequence training");
+    }
+
+    void lattice::parallelstate::getgamma(Microsoft::MSR::CNTK::Matrix<float>& loglls) { pimpl->getgamma(loglls); }
+
+    // TODO: Overload to enable compilation for DoublePrecision though its currently unsupported
+    void lattice::parallelstate::getgamma(Microsoft::MSR::CNTK::Matrix<double>& /*loglls*/) 
+    {
+        throw::logic_error("Double precision not supported for sequence training");
+    }
+
+    // -----------------------------------------------------------------------
+    // parallel implementations of key processing steps
+    // -----------------------------------------------------------------------
+
+    // parallelforwardbackwardalign() -- compute the statelevel gammas or viterbi alignments
+    void lattice::parallelforwardbackwardalign (parallelstate & parallelstate,
+                                                const msra::asr::simplesenonehmm & hset, const msra::math::ssematrixbase & logLLs,
+                                                std::vector<float> & edgeacscores, edgealignments & edgealignments, backpointers & backpointers) const
+    {
+        parallelstate->validatehset (hset);     // ensure the models have been correctly cached on the GPU already
+        
+        if (!parallelstate->emulation)
+        {            
+            // move lattice to GPU
+            parallelstate->setutterancedata (edges, nodes, align, logLLs,   // inputs
+                                             edgeacscores, edgealignments, backpointers); // inouts
+
+            // launch the kernel
+            std::unique_ptr<latticefunctions> latticefunctions (msra::cuda::newlatticefunctions());
+            latticefunctions->edgealignment(*parallelstate->hmmsgpu.get(), *parallelstate->lr3transPgpu.get(), 
+                                            parallelstate->spalignunitid, parallelstate->silalignunitid,
+                                            *parallelstate->cudalogLLs.get(), *parallelstate->nodesgpu.get(), 
+                                            *parallelstate->edgesgpu.get(), *parallelstate->aligngpu.get(),
+                                            *parallelstate->alignoffsetsgpu.get(), 
+                                            *parallelstate->backptrstoragegpu.get(), *parallelstate->backptroffsetsgpu.get(),
+                                            *parallelstate->alignresult.get(), *parallelstate->edgeacscoresgpu.get());
+        }
+        else
+        {
+            if (parallelstate->hmmscpuforgpu.size() == 0)
+                throw::logic_error("we no longer support emulation for edgealign, please copy hmmscpuforgpu and lr3transPcpuforgpu if you want");
+            edgeacscores.resize (edges.size());
+            emulateedgealignment (parallelstate->hmmscpuforgpu, parallelstate->lr3transPcpuforgpu, parallelstate->spalignunitid,
+                                  parallelstate->silalignunitid,
+                                  nodes, edges, align, logLLs, edgealignments.getalignoffsets(), 
+                                  backpointers.getbackptrbuffer(), backpointers.getbackptroffsets(),
+                                  edgealignments.getalignmentsbuffer(), edgeacscores);
+            // emulate the GPU version, save result back to GPU
+            parallelstate->alignresult->assign (edgealignments.getalignmentsbuffer(), false);
+            parallelstate->edgeacscoresgpu->assign (edgeacscores, true);
+        }
+    }
+
+    // parallelforwardbackwardlattice() -- compute the latticelevel logpps using forwardbackward
+    double lattice::parallelforwardbackwardlattice (parallelstate & parallelstate, const std::vector<float> & edgeacscores,
+                                                    const edgealignments & thisedgealignments, const float lmf, const float wp, 
+                                                    const float amf, const float boostingfactor, std::vector<double> & logpps,
+                                                    std::vector<double> & logalphas, std::vector<double> & logbetas, const bool returnEframescorrect, 
+                                                    const_array_ref<size_t> & uids, std::vector<double> & logEframescorrect, 
+                                                    std::vector<double> & Eframescorrectbuf, double & logEframescorrecttotal) const
+    {                                                                           //^^ TODO: remove this
+        vector<size_t> batchsizeforward;      // record the batch size that exclude the data dependency for forward
+        vector<size_t> batchsizebackward;     // record the batch size that exclude the data dependency for backward
+
+        size_t endindexforward = edges[0].E;
+        size_t countbatchforward = 0;
+
+        size_t endindexbackward = edges.back().S;
+        size_t countbatchbackward = 0;
+        foreach_index (j, edges)                    // compute the batch size info for kernel launches
+        {
+            if (edges[j].S < endindexforward)
+                countbatchforward++;                // note: we don't check forward because the order of end node is assured.
+            else
+            {
+                batchsizeforward.push_back (countbatchforward);
+                countbatchforward = 1;
+                endindexforward = edges[j].E;
+            }
+            const size_t backj = edges.size() -1 - j;
+            if (edges[backj].E > endindexbackward)
+            {
+                countbatchbackward++;
+                if (endindexbackward < edges[backj].S)
+                    endindexbackward = edges[backj].S;
+            }
+            else
+            {
+                batchsizebackward.push_back (countbatchbackward);
+                countbatchbackward = 1;
+                endindexbackward = edges[backj].S;
+            }
+        }
+        batchsizeforward.push_back (countbatchforward);
+        batchsizebackward.push_back (countbatchbackward);
+
+        std::vector<unsigned short> uidsuint(uids.size());       // actually we shall not do this, but as it will not take much time, let us just leave it here now.
+        foreach_index(i, uidsuint) uidsuint[i] = (unsigned short)uids[i];
+
+        double totalfwscore = 0.0f;
+        if (!parallelstate->emulation)
+        {
+
+            fprintf(stderr, "parallelforwardbackwardlattice: %d launches for forward, %d launches for backward\n", (int)batchsizeforward.size(), (int)batchsizebackward.size());
+
+            const bool allocateframescorrect = (returnEframescorrect || boostingfactor != 0.0f);
+            const bool copyuids = (returnEframescorrect || boostingfactor != 0.0f);
+            const bool allocateaccvectors = returnEframescorrect;
+            parallelstate->allocfwbwvectors (edges, nodes, uidsuint, allocateframescorrect, copyuids, allocateaccvectors);
+
+            std::unique_ptr<latticefunctions> latticefunctions (msra::cuda::newlatticefunctions());     // final CUDA call
+            latticefunctions->forwardbackwardlattice (&batchsizeforward[0], &batchsizebackward[0], batchsizeforward.size(), batchsizebackward.size(),
+                                                      parallelstate->spalignunitid, parallelstate->silalignunitid,
+                                                      *parallelstate->edgeacscoresgpu.get(), *parallelstate->edgesgpu.get(), 
+                                                      *parallelstate->nodesgpu.get(), *parallelstate->aligngpu.get(), 
+                                                      *parallelstate->alignresult.get(), *parallelstate->alignoffsetsgpu.get(), 
+                                                      *parallelstate->logppsgpu.get(), *parallelstate->logalphasgpu.get(), 
+                                                      *parallelstate->logbetasgpu.get(), lmf, wp, amf, boostingfactor,
+                                                      returnEframescorrect, *parallelstate->uidsgpu.get(), *parallelstate->senone2classmapgpu.get(), 
+                                                      *parallelstate->logaccalphasgpu.get(), *parallelstate->logaccbetasgpu.get(), 
+                                                      *parallelstate->logframescorrectedgegpu.get(), *parallelstate->logEframescorrectgpu.get(), 
+                                                      *parallelstate->Eframescorrectbufgpu.get(), logEframescorrecttotal, totalfwscore);
+        }
+        else            // emulation
+        {
+#ifndef TWO_CHANNEL
+            fprintf (stderr, "forbid invalid sil path\n");
+            const size_t alphabetanoderatio = 1;
+#else
+            const size_t alphabetanoderatio = 2;
+#endif
+            logpps.resize (edges.size());
+            logalphas.resize (alphabetanoderatio * nodes.size());
+            logbetas.resize (alphabetanoderatio * nodes.size());
+
+            std::vector<double> logaccalphas;
+            std::vector<double> logaccbetas;
+            std::vector<double> logframescorrectedge;
+            logframescorrectedge.resize (edges.size());
+
+            if (returnEframescorrect)
+            {
+                logaccalphas.resize (alphabetanoderatio * nodes.size());
+                logaccbetas.resize (alphabetanoderatio * nodes.size());
+
+                logEframescorrect.resize (edges.size());
+                Eframescorrectbuf.resize (edges.size());
+            }
+
+            totalfwscore = emulateforwardbackwardlattice (&batchsizeforward[0], &batchsizebackward[0], 
+                                                          batchsizeforward.size(), batchsizebackward.size(), 
+                                                          parallelstate->spalignunitid, parallelstate->silalignunitid,
+                                                          edgeacscores, edges, nodes, align,
+                                                          thisedgealignments.getalignmentsbuffer(), thisedgealignments.getalignoffsets(),
+                                                          logpps, logalphas, logbetas, lmf, wp, amf, boostingfactor, returnEframescorrect, uidsuint, parallelstate->senone2classmapcpuforgpu, 
+                                                          logaccalphas, logaccbetas, logframescorrectedge, logEframescorrect, Eframescorrectbuf, logEframescorrecttotal);
+
+        }
+        return totalfwscore;
+    }
+
+    // ------------------------------------------------------------------------
+    // parallel implementations of sMBR error updating step
+    // ------------------------------------------------------------------------
+    void lattice::parallelsMBRerrorsignal (parallelstate & parallelstate, const edgealignments & thisedgealignments, 
+                                           const std::vector<double> & logpps, const float amf, const std::vector<double> & logEframescorrect, 
+                                           const double logEframescorrecttotal, msra::math::ssematrixbase & errorsignal, msra::math::ssematrixbase & errorsignalneg) const
+    {
+        /*  time measurement for CUDA
+            cudaerrorcopyto:        3.058592 ms 
+            cudaerrorsignalsync:    0.356998 ms 
+            cudaerrorcopyback:      8.983703 ms  */ 
+
+        /*  time measurement for emulation
+            emuresettozeros:    102.979899 ms
+            emuerrorsignal:     336.407459 ms  */
+
+        if (!parallelstate->emulation)
+        {
+            // We allocate a pos and a neg buffer.
+            const bool cacheerrorsignalneg = true;
+            parallelstate->cacheerrorsignal (errorsignal, cacheerrorsignalneg);
+
+            std::unique_ptr<latticefunctions> latticefunctions (msra::cuda::newlatticefunctions());
+            latticefunctions->sMBRerrorsignal (*parallelstate->alignresult.get(), *parallelstate->alignoffsetsgpu.get(), *parallelstate->edgesgpu.get(),
+                                              *parallelstate->nodesgpu.get(), *parallelstate->logppsgpu.get(),amf, *parallelstate->logEframescorrectgpu.get(), 
+                                              logEframescorrecttotal,
+                                              *parallelstate->errorsignalgpu.get(), *parallelstate->errorsignalneggpu.get());
+
+            if (errorsignal.rows() > 0 && errorsignal.cols() > 0)
+            {
+                msra::cuda::FetchFromGPUMatrix<float>(*parallelstate->errorsignalgpu, errorsignal);
+            }
+        }
+        else
+        {
+            emulatesMBRerrorsignal (thisedgealignments.getalignmentsbuffer(), thisedgealignments.getalignoffsets(), edges, nodes, logpps, amf, logEframescorrect, logEframescorrecttotal, errorsignal, errorsignalneg);
+        }
+    }
+
+    // ------------------------------------------------------------------------
+    // parallel implementations of MMI error updating step
+    // ------------------------------------------------------------------------
+    void lattice::parallelmmierrorsignal (parallelstate & parallelstate, const edgealignments & thisedgealignments, 
+                                 const std::vector<double> & logpps, msra::math::ssematrixbase & errorsignal) const
+    {
+        if (!parallelstate->emulation)
+        {
+            const bool cacheerrorsignalneg = false;     // we do not need it in mmi mode
+            parallelstate->cacheerrorsignal (errorsignal, cacheerrorsignalneg);
+            
+            std::unique_ptr<latticefunctions> latticefunctions (msra::cuda::newlatticefunctions());
+            latticefunctions->mmierrorsignal (*parallelstate->alignresult.get(), *parallelstate->alignoffsetsgpu.get(), *parallelstate->edgesgpu.get(),
+                                               *parallelstate->nodesgpu.get(), *parallelstate->logppsgpu.get(), *parallelstate->errorsignalgpu.get());
+
+            //parallelstate->errorsignalgpu->fetch (0, errorsignal.rows(), 0, errorsignal.cols(), &errorsignal(0, 0), errorsignal.getcolstride(), true);
+        }
+        else
+        {
+            emulatemmierrorsignal (thisedgealignments.getalignmentsbuffer(), thisedgealignments.getalignoffsets(), edges, nodes, logpps, errorsignal);
+        }
+    }
 };};